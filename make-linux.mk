# Automagically pick CLANG or RH/CentOS newer GCC if present
# This is only done if we have not overridden these with an environment or CLI variable
ifeq ($(origin CC),default)
        CC:=$(shell if [ -e /usr/bin/clang ]; then echo clang; else echo gcc; fi)
        CC:=$(shell if [ -e /opt/rh/devtoolset-8/root/usr/bin/gcc ]; then echo /opt/rh/devtoolset-8/root/usr/bin/gcc; else echo $(CC); fi)
endif
ifeq ($(origin CXX),default)
        CXX:=$(shell if [ -e /usr/bin/clang++ ]; then echo clang++; else echo g++; fi)
        CXX:=$(shell if [ -e /opt/rh/devtoolset-8/root/usr/bin/g++ ]; then echo /opt/rh/devtoolset-8/root/usr/bin/g++; else echo $(CXX); fi)
endif

INCLUDES?=-Izeroidc/target
DEFS?=
LDLIBS?=
DESTDIR?=

include objects.mk
ONE_OBJS+=osdep/LinuxEthernetTap.o
ONE_OBJS+=osdep/LinuxNetLink.o

# for central controller buildsk
TIMESTAMP=$(shell date +"%Y%m%d%H%M")

# Auto-detect miniupnpc and nat-pmp as well and use system libs if present,
# otherwise build into binary as done on Mac and Windows.
ONE_OBJS+=osdep/PortMapper.o
override DEFS+=-DZT_USE_MINIUPNPC
MINIUPNPC_IS_NEW_ENOUGH=$(shell grep -sqr '.*define.*MINIUPNPC_VERSION.*"2..*"' /usr/include/miniupnpc/miniupnpc.h && echo 1)
#MINIUPNPC_IS_NEW_ENOUGH=$(shell grep -sqr '.*define.*MINIUPNPC_VERSION.*"2.."' /usr/include/miniupnpc/miniupnpc.h && echo 1)
ifeq ($(MINIUPNPC_IS_NEW_ENOUGH),1)
	override DEFS+=-DZT_USE_SYSTEM_MINIUPNPC
	LDLIBS+=-lminiupnpc
else
	override DEFS+=-DMINIUPNP_STATICLIB -DMINIUPNPC_SET_SOCKET_TIMEOUT -DMINIUPNPC_GET_SRC_ADDR -D_BSD_SOURCE -D_DEFAULT_SOURCE -D_XOPEN_SOURCE=600 -DOS_STRING=\"Linux\" -DMINIUPNPC_VERSION_STRING=\"2.0\" -DUPNP_VERSION_STRING=\"UPnP/1.1\" -DENABLE_STRNATPMPERR
	ONE_OBJS+=ext/miniupnpc/connecthostport.o ext/miniupnpc/igd_desc_parse.o ext/miniupnpc/minisoap.o ext/miniupnpc/minissdpc.o ext/miniupnpc/miniupnpc.o ext/miniupnpc/miniwget.o ext/miniupnpc/minixml.o ext/miniupnpc/portlistingparse.o ext/miniupnpc/receivedata.o ext/miniupnpc/upnpcommands.o ext/miniupnpc/upnpdev.o ext/miniupnpc/upnperrors.o ext/miniupnpc/upnpreplyparse.o
endif
ifeq ($(wildcard /usr/include/natpmp.h),)
	ONE_OBJS+=ext/libnatpmp/natpmp.o ext/libnatpmp/getgateway.o
else
	LDLIBS+=-lnatpmp
	override DEFS+=-DZT_USE_SYSTEM_NATPMP
endif

# Use bundled http-parser since distribution versions are NOT API-stable or compatible!
# Trying to use dynamically linked libhttp-parser causes tons of compatibility problems.
ONE_OBJS+=ext/http-parser/http_parser.o

ifeq ($(ZT_DEBUG_TRACE),1)
	DEFS+=-DZT_DEBUG_TRACE
endif
ifeq ($(ZT_TRACE),1)
	DEFS+=-DZT_TRACE
endif

ifeq ($(ZT_RULES_ENGINE_DEBUGGING),1)
	override DEFS+=-DZT_RULES_ENGINE_DEBUGGING
endif

# Build with address sanitization library for advanced debugging (clang)
ifeq ($(ZT_SANITIZE),1)
	override DEFS+=-fsanitize=address -DASAN_OPTIONS=symbolize=1
endif
ifeq ($(ZT_DEBUG),1)
	override CFLAGS+=-Wall -Wno-deprecated -g -O -pthread $(INCLUDES) $(DEFS)
	override CXXFLAGS+=-Wall -Wno-deprecated -g -O -std=c++11 -pthread $(INCLUDES) $(DEFS)
	ZT_TRACE=1
	RUSTFLAGS=
	# The following line enables optimization for the crypto code, since
	# C25519 in particular is almost UNUSABLE in -O0 even on a 3ghz box!
node/Salsa20.o node/SHA512.o node/C25519.o node/Poly1305.o: CXXFLAGS=-Wall -O2 -g -pthread $(INCLUDES) $(DEFS)
else
	CFLAGS?=-O3 -fstack-protector -fPIE
	override CFLAGS+=-Wall -Wno-deprecated -pthread $(INCLUDES) -DNDEBUG $(DEFS)
	CXXFLAGS?=-O3 -fstack-protector -fPIE
	override CXXFLAGS+=-Wall -Wno-deprecated -std=c++11 -pthread $(INCLUDES) -DNDEBUG $(DEFS)
	LDFLAGS=-pie -Wl,-z,relro,-z,now
	RUSTFLAGS=--release
endif

ifeq ($(ZT_QNAP), 1)
        override DEFS+=-D__QNAP__
endif
ifeq ($(ZT_UBIQUITI), 1)
        override DEFS+=-D__UBIQUITI__
endif

ifeq ($(ZT_SYNOLOGY), 1)
	override CFLAGS+=-fPIC
	override CXXFLAGS+=-fPIC
	override DEFS+=-D__SYNOLOGY__
endif

ifeq ($(ZT_DISABLE_COMPRESSION), 1)
	override DEFS+=-DZT_DISABLE_COMPRESSION
endif

ifeq ($(ZT_TRACE),1)
	override DEFS+=-DZT_TRACE
endif

ifeq ($(ZT_USE_TEST_TAP),1)
	override DEFS+=-DZT_USE_TEST_TAP
endif

ifeq ($(ZT_VAULT_SUPPORT),1)
	override DEFS+=-DZT_VAULT_SUPPORT=1
	override LDLIBS+=-lcurl
endif

# Determine system build architecture from compiler target
CC_MACH=$(shell $(CC) -dumpmachine | cut -d '-' -f 1)
ZT_ARCHITECTURE=999
ifeq ($(CC_MACH),x86_64)
	ZT_ARCHITECTURE=2
	ZT_USE_X64_ASM_SALSA=1
	ZT_USE_X64_ASM_ED25519=1
	override CFLAGS+=-msse -msse2
	override CXXFLAGS+=-msse -msse2
	ZT_SSO_SUPPORTED=1
endif
ifeq ($(CC_MACH),amd64)
	ZT_ARCHITECTURE=2
	ZT_USE_X64_ASM_SALSA=1
	ZT_USE_X64_ASM_ED25519=1
	override CFLAGS+=-msse -msse2
	override CXXFLAGS+=-msse -msse2
	ZT_SSO_SUPPORTED=1
endif
ifeq ($(CC_MACH),powerpc64le)
	ZT_ARCHITECTURE=8
	override DEFS+=-DZT_NO_TYPE_PUNNING
endif
ifeq ($(CC_MACH),powerpc)
	ZT_ARCHITECTURE=8
	override DEFS+=-DZT_NO_TYPE_PUNNING
	override DEFS+=-DZT_NO_CAPABILITIES
endif
ifeq ($(CC_MACH),ppc64le)
	ZT_ARCHITECTURE=8
endif
ifeq ($(CC_MACH),ppc64el)
	ZT_ARCHITECTURE=8
endif
ifeq ($(CC_MACH),e2k)
	ZT_ARCHITECTURE=2
endif
ifeq ($(CC_MACH),i386)
	ZT_ARCHITECTURE=1
	ZT_SSO_SUPPORTED=1
endif
ifeq ($(CC_MACH),i486)
	ZT_ARCHITECTURE=1
	ZT_SSO_SUPPORTED=1
endif
ifeq ($(CC_MACH),i586)
	ZT_ARCHITECTURE=1
	ZT_SSO_SUPPORTED=1
endif
ifeq ($(CC_MACH),i686)
	ZT_ARCHITECTURE=1
	ZT_SSO_SUPPORTED=1
endif
ifeq ($(CC_MACH),arm)
	ZT_ARCHITECTURE=3
	override DEFS+=-DZT_NO_TYPE_PUNNING
	ZT_USE_ARM32_NEON_ASM_CRYPTO=1
endif
ifeq ($(CC_MACH),armel)
	ZT_ARCHITECTURE=3
	override DEFS+=-DZT_NO_TYPE_PUNNING
	ZT_USE_ARM32_NEON_ASM_CRYPTO=1
endif
ifeq ($(CC_MACH),armhf)
	ZT_ARCHITECTURE=3
	override DEFS+=-DZT_NO_TYPE_PUNNING
	ZT_USE_ARM32_NEON_ASM_CRYPTO=1
	ZT_SSO_SUPPORTED=1
endif
ifeq ($(CC_MACH),armv6)
	ZT_ARCHITECTURE=3
	override DEFS+=-DZT_NO_TYPE_PUNNING
	ZT_USE_ARM32_NEON_ASM_CRYPTO=1
endif
ifeq ($(CC_MACH),armv6l)
	ZT_ARCHITECTURE=3
	override DEFS+=-DZT_NO_TYPE_PUNNING
	ZT_USE_ARM32_NEON_ASM_CRYPTO=1
endif
ifeq ($(CC_MACH),armv6zk)
	ZT_ARCHITECTURE=3
	override DEFS+=-DZT_NO_TYPE_PUNNING
	ZT_USE_ARM32_NEON_ASM_CRYPTO=1
endif
ifeq ($(CC_MACH),armv6kz)
	ZT_ARCHITECTURE=3
	override DEFS+=-DZT_NO_TYPE_PUNNING
	ZT_USE_ARM32_NEON_ASM_CRYPTO=1
endif
ifeq ($(CC_MACH),armv7)
	ZT_ARCHITECTURE=3
	override DEFS+=-DZT_NO_TYPE_PUNNING
	ZT_USE_ARM32_NEON_ASM_CRYPTO=1
endif
ifeq ($(CC_MACH),armv7l)
	ZT_ARCHITECTURE=3
	override DEFS+=-DZT_NO_TYPE_PUNNING
	ZT_USE_ARM32_NEON_ASM_CRYPTO=1
endif
ifeq ($(CC_MACH),armv7hl)
	ZT_ARCHITECTURE=3
	override DEFS+=-DZT_NO_TYPE_PUNNING
	ZT_USE_ARM32_NEON_ASM_CRYPTO=1
endif
ifeq ($(CC_MACH),armv7ve)
        ZT_ARCHITECTURE=3
        override DEFS+=-DZT_NO_TYPE_PUNNING
        ZT_USE_ARM32_NEON_ASM_CRYPTO=1
endif
ifeq ($(CC_MACH),arm64)
	ZT_ARCHITECTURE=4
	ZT_SSO_SUPPORTED=1
	override DEFS+=-DZT_NO_TYPE_PUNNING -DZT_ARCH_ARM_HAS_NEON -march=armv8-a+crypto -mtune=generic -mstrict-align
endif
ifeq ($(CC_MACH),aarch64)
	ZT_ARCHITECTURE=4
	ZT_SSO_SUPPORTED=1
	override DEFS+=-DZT_NO_TYPE_PUNNING -DZT_ARCH_ARM_HAS_NEON -march=armv8-a+crypto -mtune=generic -mstrict-align
endif
ifeq ($(CC_MACH),mipsel)
	ZT_ARCHITECTURE=5
	override DEFS+=-DZT_NO_TYPE_PUNNING
endif
ifeq ($(CC_MACH),mips)
	ZT_ARCHITECTURE=5
	override DEFS+=-DZT_NO_TYPE_PUNNING
endif
ifeq ($(CC_MACH),mips64)
	ZT_ARCHITECTURE=6
	override DEFS+=-DZT_NO_TYPE_PUNNING
endif
ifeq ($(CC_MACH),mips64el)
	ZT_ARCHITECTURE=6
	override DEFS+=-DZT_NO_TYPE_PUNNING
endif
ifeq ($(CC_MACH),s390x)
	ZT_ARCHITECTURE=16
endif
ifeq ($(CC_MACH),riscv64)
	ZT_ARCHITECTURE=0
endif

# Fail if system architecture could not be determined
ifeq ($(ZT_ARCHITECTURE),999)
ERR=$(error FATAL: architecture could not be determined from $(CC) -dumpmachine: $CC_MACH)
.PHONY: err
err: ; $(ERR)
endif

# Flag for Intel 32-bit processors since some machine images are incorrectly marked as i386
ifeq ($(ZT_IA32),1)
	override LDFLAGS+=-m32
	override CFLAGS+=-m32
	override CXXFLAGS+=-m32
	# Prevent the use of X64 crypto
	ZT_USE_X64_ASM_SALSA=0
	ZT_USE_X64_ASM_ED25519=0
endif

ifeq ($(ZT_SSO_SUPPORTED), 1)
	ifeq ($(ZT_DEBUG),1)
		LDLIBS+=zeroidc/target/debug/libzeroidc.a -ldl -lssl -lcrypto
	else
		LDLIBS+=zeroidc/target/release/libzeroidc.a -ldl -lssl -lcrypto
	endif
endif

# Disable software updates by default on Linux since that is normally done with package management
override DEFS+=-DZT_BUILD_PLATFORM=1 -DZT_BUILD_ARCHITECTURE=$(ZT_ARCHITECTURE) -DZT_SOFTWARE_UPDATE_DEFAULT="\"disable\""

# This forces libstdc++ not to include these abominations, especially mt and pool
override DEFS+=-D_MT_ALLOCATOR_H -D_POOL_ALLOCATOR_H -D_EXTPTR_ALLOCATOR_H -D_DEBUG_ALLOCATOR_H

# Static builds, which are currently done for a number of Linux targets
ifeq ($(ZT_STATIC),1)
	override LDFLAGS+=-static
endif

# For building an official semi-static binary on CentOS 7
ifeq ($(ZT_OFFICIAL),1)
	CORE_OBJS+=ext/misc/linux-old-glibc-compat.o
	override LDFLAGS+=-Wl,--wrap=memcpy -static-libstdc++
endif

ifeq ($(ZT_CONTROLLER),1)
	override CXXFLAGS+=-Wall -Wno-deprecated -std=c++17 -pthread $(INCLUDES) -DNDEBUG $(DEFS)
	override LDLIBS+=-L/usr/pgsql-10/lib/ -lpqxx -lpq ext/hiredis-0.14.1/lib/centos8/libhiredis.a ext/redis-plus-plus-1.1.1/install/centos8/lib/libredis++.a -lssl -lcrypto
	override DEFS+=-DZT_CONTROLLER_USE_LIBPQ
	override INCLUDES+=-I/usr/pgsql-10/include -Iext/hiredis-0.14.1/include/ -Iext/redis-plus-plus-1.1.1/install/centos8/include/sw/
endif

# ARM32 hell -- use conservative CFLAGS
ifeq ($(ZT_ARCHITECTURE),3)
	ifeq ($(shell if [ -e /usr/bin/dpkg ]; then dpkg --print-architecture; fi),armel)
		override CFLAGS+=-march=armv5t -mfloat-abi=soft -msoft-float -mno-unaligned-access -marm
		override CXXFLAGS+=-march=armv5t -mfloat-abi=soft -msoft-float -mno-unaligned-access -marm
		ZT_USE_ARM32_NEON_ASM_CRYPTO=0
	else
		override CFLAGS+=-mfloat-abi=hard -march=armv6kz -marm -mfpu=vfp -mno-unaligned-access -mtp=cp15 -mcpu=arm1176jzf-s
		override CXXFLAGS+=-mfloat-abi=hard -march=armv6kz -marm -mfpu=vfp -fexceptions -mno-unaligned-access -mtp=cp15 -mcpu=arm1176jzf-s
		ZT_USE_ARM32_NEON_ASM_CRYPTO=0
	endif
endif

# Build faster crypto on some targets
ifeq ($(ZT_USE_X64_ASM_SALSA),1)
	override DEFS+=-DZT_USE_X64_ASM_SALSA2012
	override CORE_OBJS+=ext/x64-salsa2012-asm/salsa2012.o
endif
ifeq ($(ZT_USE_X64_ASM_ED25519),1)
	override DEFS+=-DZT_USE_FAST_X64_ED25519
	override CORE_OBJS+=ext/ed25519-amd64-asm/choose_t.o ext/ed25519-amd64-asm/consts.o ext/ed25519-amd64-asm/fe25519_add.o ext/ed25519-amd64-asm/fe25519_freeze.o ext/ed25519-amd64-asm/fe25519_mul.o ext/ed25519-amd64-asm/fe25519_square.o ext/ed25519-amd64-asm/fe25519_sub.o ext/ed25519-amd64-asm/ge25519_add_p1p1.o ext/ed25519-amd64-asm/ge25519_dbl_p1p1.o ext/ed25519-amd64-asm/ge25519_nielsadd2.o ext/ed25519-amd64-asm/ge25519_nielsadd_p1p1.o ext/ed25519-amd64-asm/ge25519_p1p1_to_p2.o ext/ed25519-amd64-asm/ge25519_p1p1_to_p3.o ext/ed25519-amd64-asm/ge25519_pnielsadd_p1p1.o ext/ed25519-amd64-asm/heap_rootreplaced.o ext/ed25519-amd64-asm/heap_rootreplaced_1limb.o ext/ed25519-amd64-asm/heap_rootreplaced_2limbs.o ext/ed25519-amd64-asm/heap_rootreplaced_3limbs.o ext/ed25519-amd64-asm/sc25519_add.o ext/ed25519-amd64-asm/sc25519_barrett.o ext/ed25519-amd64-asm/sc25519_lt.o ext/ed25519-amd64-asm/sc25519_sub_nored.o ext/ed25519-amd64-asm/ull4_mul.o ext/ed25519-amd64-asm/fe25519_getparity.o ext/ed25519-amd64-asm/fe25519_invert.o ext/ed25519-amd64-asm/fe25519_iseq.o ext/ed25519-amd64-asm/fe25519_iszero.o ext/ed25519-amd64-asm/fe25519_neg.o ext/ed25519-amd64-asm/fe25519_pack.o ext/ed25519-amd64-asm/fe25519_pow2523.o ext/ed25519-amd64-asm/fe25519_setint.o ext/ed25519-amd64-asm/fe25519_unpack.o ext/ed25519-amd64-asm/ge25519_add.o ext/ed25519-amd64-asm/ge25519_base.o ext/ed25519-amd64-asm/ge25519_double.o ext/ed25519-amd64-asm/ge25519_double_scalarmult.o ext/ed25519-amd64-asm/ge25519_isneutral.o ext/ed25519-amd64-asm/ge25519_multi_scalarmult.o ext/ed25519-amd64-asm/ge25519_pack.o ext/ed25519-amd64-asm/ge25519_scalarmult_base.o ext/ed25519-amd64-asm/ge25519_unpackneg.o ext/ed25519-amd64-asm/hram.o ext/ed25519-amd64-asm/index_heap.o ext/ed25519-amd64-asm/sc25519_from32bytes.o ext/ed25519-amd64-asm/sc25519_from64bytes.o ext/ed25519-amd64-asm/sc25519_from_shortsc.o ext/ed25519-amd64-asm/sc25519_iszero.o ext/ed25519-amd64-asm/sc25519_mul.o ext/ed25519-amd64-asm/sc25519_mul_shortsc.o ext/ed25519-amd64-asm/sc25519_slide.o ext/ed25519-amd64-asm/sc25519_to32bytes.o ext/ed25519-amd64-asm/sc25519_window4.o ext/ed25519-amd64-asm/sign.o
endif
ifeq ($(ZT_USE_ARM32_NEON_ASM_CRYPTO),1)
	override DEFS+=-DZT_USE_ARM32_NEON_ASM_SALSA2012
	override CORE_OBJS+=ext/arm32-neon-salsa2012-asm/salsa2012.o
endif

.PHONY: all
all:	one

.PHONY: one
one: zerotier-one zerotier-idtool zerotier-cli

zerotier-one:	$(CORE_OBJS) $(ONE_OBJS) one.o
	$(CXX) $(CXXFLAGS) $(LDFLAGS) -o zerotier-one $(CORE_OBJS) $(ONE_OBJS) one.o $(LDLIBS)

zerotier-idtool: zerotier-one
	ln -sf zerotier-one zerotier-idtool

zerotier-cli: zerotier-one
	ln -sf zerotier-one zerotier-cli

$(ONE_OBJS): zeroidc

libzerotiercore.a:	FORCE
	make CFLAGS="-O3 -fstack-protector -fPIC" CXXFLAGS="-O3 -std=c++11 -fstack-protector -fPIC" $(CORE_OBJS)
	ar rcs libzerotiercore.a $(CORE_OBJS)
	ranlib libzerotiercore.a

core: libzerotiercore.a

selftest:	$(CORE_OBJS) $(ONE_OBJS) selftest.o
	$(CXX) $(CXXFLAGS) $(LDFLAGS) -o zerotier-selftest selftest.o $(CORE_OBJS) $(ONE_OBJS) $(LDLIBS)

zerotier-selftest: selftest

manpages:	FORCE
	cd doc ; ./build.sh

doc:	manpages

clean: FORCE
	rm -rf *.a *.so *.o node/*.o controller/*.o osdep/*.o service/*.o ext/http-parser/*.o ext/miniupnpc/*.o ext/libnatpmp/*.o $(CORE_OBJS) $(ONE_OBJS) zerotier-one zerotier-idtool zerotier-cli zerotier-selftest build-* ZeroTierOneInstaller-* *.deb *.rpm .depend debian/files debian/zerotier-one*.debhelper debian/zerotier-one.substvars debian/*.log debian/zerotier-one doc/node_modules ext/misc/*.o debian/.debhelper debian/debhelper-build-stamp docker/zerotier-one zeroidc/target

distclean:	clean

realclean:	distclean

official:	FORCE
	make -j`nproc` ZT_OFFICIAL=1 all

docker:	FORCE
	docker build --no-cache -f ext/installfiles/linux/zerotier-containerized/Dockerfile -t zerotier-containerized .

central-controller:	FORCE
	make -j4 ZT_CONTROLLER=1 ZT_USE_X64_ASM_ED25519=1 one

central-controller-docker: FORCE
	docker build --no-cache -t registry.zerotier.com/zerotier-central/ztcentral-controller:${TIMESTAMP} -f ext/central-controller-docker/Dockerfile --build-arg git_branch=`git name-rev --name-only HEAD` .

debug:	FORCE
	make ZT_DEBUG=1 one
	make ZT_DEBUG=1 selftest

ifeq ($(ZT_SSO_SUPPORTED), 1)
zeroidc:	FORCE
<<<<<<< HEAD
	export PATH=/root/.cargo/bin:$$PATH; cd zeroidc && cargo build -j1 $(RUSTFLAGS)
=======
	cd zeroidc && cargo build $(RUSTFLAGS)
else
zeroidc:
endif
>>>>>>> 211b1fc2

# Note: keep the symlinks in /var/lib/zerotier-one to the binaries since these
# provide backward compatibility with old releases where the binaries actually
# lived here. Folks got scripts.

install:	FORCE
	mkdir -p $(DESTDIR)/usr/sbin
	rm -f $(DESTDIR)/usr/sbin/zerotier-one
	cp -f zerotier-one $(DESTDIR)/usr/sbin/zerotier-one
	rm -f $(DESTDIR)/usr/sbin/zerotier-cli
	rm -f $(DESTDIR)/usr/sbin/zerotier-idtool
	ln -s zerotier-one $(DESTDIR)/usr/sbin/zerotier-cli
	ln -s zerotier-one $(DESTDIR)/usr/sbin/zerotier-idtool
	mkdir -p $(DESTDIR)/var/lib/zerotier-one
	rm -f $(DESTDIR)/var/lib/zerotier-one/zerotier-one
	rm -f $(DESTDIR)/var/lib/zerotier-one/zerotier-cli
	rm -f $(DESTDIR)/var/lib/zerotier-one/zerotier-idtool
	ln -s ../../../usr/sbin/zerotier-one $(DESTDIR)/var/lib/zerotier-one/zerotier-one
	ln -s ../../../usr/sbin/zerotier-one $(DESTDIR)/var/lib/zerotier-one/zerotier-cli
	ln -s ../../../usr/sbin/zerotier-one $(DESTDIR)/var/lib/zerotier-one/zerotier-idtool
	mkdir -p $(DESTDIR)/usr/share/man/man8
	rm -f $(DESTDIR)/usr/share/man/man8/zerotier-one.8.gz
	cat doc/zerotier-one.8 | gzip -9 >$(DESTDIR)/usr/share/man/man8/zerotier-one.8.gz
	mkdir -p $(DESTDIR)/usr/share/man/man1
	rm -f $(DESTDIR)/usr/share/man/man1/zerotier-idtool.1.gz
	rm -f $(DESTDIR)/usr/share/man/man1/zerotier-cli.1.gz
	cat doc/zerotier-cli.1 | gzip -9 >$(DESTDIR)/usr/share/man/man1/zerotier-cli.1.gz
	cat doc/zerotier-idtool.1 | gzip -9 >$(DESTDIR)/usr/share/man/man1/zerotier-idtool.1.gz

# Uninstall preserves identity.public and identity.secret since the user might
# want to save these. These are your ZeroTier address.

uninstall:	FORCE
	rm -f $(DESTDIR)/var/lib/zerotier-one/zerotier-one
	rm -f $(DESTDIR)/var/lib/zerotier-one/zerotier-cli
	rm -f $(DESTDIR)/var/lib/zerotier-one/zerotier-idtool
	rm -f $(DESTDIR)/usr/sbin/zerotier-cli
	rm -f $(DESTDIR)/usr/sbin/zerotier-idtool
	rm -f $(DESTDIR)/usr/sbin/zerotier-one
	rm -rf $(DESTDIR)/var/lib/zerotier-one/iddb.d
	rm -rf $(DESTDIR)/var/lib/zerotier-one/updates.d
	rm -rf $(DESTDIR)/var/lib/zerotier-one/networks.d
	rm -f $(DESTDIR)/var/lib/zerotier-one/zerotier-one.port
	rm -f $(DESTDIR)/usr/share/man/man8/zerotier-one.8.gz
	rm -f $(DESTDIR)/usr/share/man/man1/zerotier-idtool.1.gz
	rm -f $(DESTDIR)/usr/share/man/man1/zerotier-cli.1.gz

# These are just for convenience for building Linux packages

debian:	FORCE
	debuild --no-lintian -I -i -us -uc -nc -b

debian-clean: FORCE
	rm -rf debian/files debian/zerotier-one*.debhelper debian/zerotier-one.substvars debian/*.log debian/zerotier-one debian/.debhelper debian/debhelper-build-stamp

redhat:	FORCE
	rpmbuild --target `rpm -q bash --qf "%{arch}"` -ba zerotier-one.spec

# This installs the packages needed to build ZT locally on CentOS 7 and
# is here largely for documentation purposes.
centos-7-setup: FORCE
	yum install -y gcc gcc-c++ make epel-release git
	yum install -y centos-release-scl
	yum install -y devtoolset-8-gcc devtoolset-8-gcc-c++

snap-build-local: FORCE
	snapcraft

snap-install: FORCE
	snap install zerotier_`git describe --tags --abbrev=0`_${SNAP_ARCH}.snap --dangerous

snap-uninstall: FORCE
	snap remove zerotier

snap-build-remote: FORCE
	snapcraft remote-build --build-on=amd64,arm64,s390x,ppc64el,armhf,i386

snap-upload-beta: FORCE
	for SNAPFILE in ./*.snap; do\
		snapcraft upload --release=beta,edge,candidate $${SNAPFILE};\
	done

snap-upload-stable: FORCE
	for SNAPFILE in ./*.snap; do\
		snapcraft upload --release=stable $${SNAPFILE};\
	done

FORCE:<|MERGE_RESOLUTION|>--- conflicted
+++ resolved
@@ -384,14 +384,10 @@
 
 ifeq ($(ZT_SSO_SUPPORTED), 1)
 zeroidc:	FORCE
-<<<<<<< HEAD
 	export PATH=/root/.cargo/bin:$$PATH; cd zeroidc && cargo build -j1 $(RUSTFLAGS)
-=======
-	cd zeroidc && cargo build $(RUSTFLAGS)
 else
 zeroidc:
 endif
->>>>>>> 211b1fc2
 
 # Note: keep the symlinks in /var/lib/zerotier-one to the binaries since these
 # provide backward compatibility with old releases where the binaries actually
