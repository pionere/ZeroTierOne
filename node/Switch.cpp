/*
 * Copyright (c)2019 ZeroTier, Inc.
 *
 * Use of this software is governed by the Business Source License included
 * in the LICENSE.TXT file in the project's root directory.
 *
 * Change Date: 2023-01-01
 *
 * On the date above, in accordance with the Business Source License, use
 * of this software will be governed by version 2.0 of the Apache License.
 */
/****/

#include <stdio.h>
#include <stdlib.h>

#include <algorithm>
#include <utility>
#include <stdexcept>

#include "../version.h"
#include "../include/ZeroTierOne.h"

#include "Constants.hpp"
#include "RuntimeEnvironment.hpp"
#include "Switch.hpp"
#include "Node.hpp"
#include "InetAddress.hpp"
#include "Topology.hpp"
#include "Peer.hpp"
#include "SelfAwareness.hpp"
#include "Packet.hpp"
#include "Trace.hpp"

namespace ZeroTier {

Switch::Switch(const RuntimeEnvironment *renv) :
	RR(renv),
	_lastBeaconResponse(0),
	_lastCheckedQueues(0),
	_lastUniteAttempt(8) // only really used on root servers and upstreams, and it'll grow there just fine
{
}

void Switch::onRemotePacket(void *tPtr,const int64_t localSocket,const InetAddress &fromAddr,const void *data,unsigned int len)
{
	try {
		const int64_t now = RR->node->now();

		const SharedPtr<Path> path(RR->topology->getPath(localSocket,fromAddr));
		path->received(now);

		if (len == 13) {
			/* LEGACY: before VERB_PUSH_DIRECT_PATHS, peers used broadcast
			 * announcements on the LAN to solve the 'same network problem.' We
			 * no longer send these, but we'll listen for them for a while to
			 * locate peers with versions <1.0.4. */

			const Address beaconAddr(reinterpret_cast<const char *>(data) + 8,5);
			if (beaconAddr == RR->identity.address())
				return;
			if (!RR->node->shouldUsePathForZeroTierTraffic(tPtr,beaconAddr,localSocket,fromAddr))
				return;
			const SharedPtr<Peer> peer(RR->topology->getPeer(tPtr,beaconAddr));
			if (peer) { // we'll only respond to beacons from known peers
				if ((now - _lastBeaconResponse) >= 2500) { // limit rate of responses
					_lastBeaconResponse = now;
					Packet outp(peer->address(),RR->identity.address(),Packet::VERB_NOP);
					outp.armor(peer->key(),true);
					path->send(RR,tPtr,outp.data(),outp.size(),now);
				}
			}

		} else if (len > ZT_PROTO_MIN_FRAGMENT_LENGTH) { // SECURITY: min length check is important since we do some C-style stuff below!
			if (reinterpret_cast<const uint8_t *>(data)[ZT_PACKET_FRAGMENT_IDX_FRAGMENT_INDICATOR] == ZT_PACKET_FRAGMENT_INDICATOR) {
				// Handle fragment ----------------------------------------------------

				Packet::Fragment fragment(data,len);
				const Address destination(fragment.destination());

				if (destination != RR->identity.address()) {
					if ( (!RR->topology->amUpstream()) && (!path->trustEstablished(now)) )
						return;

					if (fragment.hops() < ZT_RELAY_MAX_HOPS) {
						fragment.incrementHops();

						// Note: we don't bother initiating NAT-t for fragments, since heads will set that off.
						// It wouldn't hurt anything, just redundant and unnecessary.
						SharedPtr<Peer> relayTo = RR->topology->getPeer(tPtr,destination);
						if ((!relayTo)||(!relayTo->sendDirect(tPtr,fragment.data(),fragment.size(),now,false))) {
							// Don't know peer or no direct path -- so relay via someone upstream
							relayTo = RR->topology->getUpstreamPeer();
							if (relayTo)
								relayTo->sendDirect(tPtr,fragment.data(),fragment.size(),now,true);
						}
					}
				} else {
					// Fragment looks like ours
					const uint64_t fragmentPacketId = fragment.packetId();
					const unsigned int fragmentNumber = fragment.fragmentNumber();
					const unsigned int totalFragments = fragment.totalFragments();

					if ((totalFragments <= ZT_MAX_PACKET_FRAGMENTS)&&(fragmentNumber < ZT_MAX_PACKET_FRAGMENTS)&&(fragmentNumber > 0)&&(totalFragments > 1)) {
						// Fragment appears basically sane. Its fragment number must be
						// 1 or more, since a Packet with fragmented bit set is fragment 0.
						// Total fragments must be more than 1, otherwise why are we
						// seeing a Packet::Fragment?

						RXQueueEntry *const rq = _findRXQueueEntry(fragmentPacketId);
						Mutex::Lock rql(rq->lock);
						if (rq->packetId != fragmentPacketId) {
							// No packet found, so we received a fragment without its head.

							rq->timestamp = now;
							rq->packetId = fragmentPacketId;
							rq->frags[fragmentNumber - 1] = fragment;
							rq->totalFragments = totalFragments; // total fragment count is known
							rq->haveFragments = 1 << fragmentNumber; // we have only this fragment
							rq->complete = false;
						} else if (!(rq->haveFragments & (1 << fragmentNumber))) {
							// We have other fragments and maybe the head, so add this one and check

							rq->frags[fragmentNumber - 1] = fragment;
							rq->totalFragments = totalFragments;

							if (Utils::countBits(rq->haveFragments |= (1 << fragmentNumber)) == totalFragments) {
								// We have all fragments -- assemble and process full Packet

								for(unsigned int f=1;f<totalFragments;++f)
									rq->frag0.append(rq->frags[f - 1].payload(),rq->frags[f - 1].payloadLength());

								if (rq->frag0.tryDecode(RR,tPtr)) {
									rq->timestamp = 0; // packet decoded, free entry
								} else {
									rq->complete = true; // set complete flag but leave entry since it probably needs WHOIS or something
								}
							}
						} // else this is a duplicate fragment, ignore
					}
				}

				// --------------------------------------------------------------------
			} else if (len >= ZT_PROTO_MIN_PACKET_LENGTH) { // min length check is important!
				// Handle packet head -------------------------------------------------

				const Address destination(reinterpret_cast<const uint8_t *>(data) + 8,ZT_ADDRESS_LENGTH);
				const Address source(reinterpret_cast<const uint8_t *>(data) + 13,ZT_ADDRESS_LENGTH);

				if (source == RR->identity.address())
					return;

				if (destination != RR->identity.address()) {
					if ( (!RR->topology->amUpstream()) && (!path->trustEstablished(now)) && (source != RR->identity.address()) )
						return;

					Packet packet(data,len);

					if (packet.hops() < ZT_RELAY_MAX_HOPS) {
						packet.incrementHops();
						SharedPtr<Peer> relayTo = RR->topology->getPeer(tPtr,destination);
						if ((relayTo)&&(relayTo->sendDirect(tPtr,packet.data(),packet.size(),now,false))) {
							if ((source != RR->identity.address())&&(_shouldUnite(now,source,destination))) {
								const SharedPtr<Peer> sourcePeer(RR->topology->getPeer(tPtr,source));
								if (sourcePeer)
									relayTo->introduce(tPtr,now,sourcePeer);
							}
						} else {
							relayTo = RR->topology->getUpstreamPeer();
							if ((relayTo)&&(relayTo->address() != source)) {
								if (relayTo->sendDirect(tPtr,packet.data(),packet.size(),now,true)) {
									const SharedPtr<Peer> sourcePeer(RR->topology->getPeer(tPtr,source));
									if (sourcePeer)
										relayTo->introduce(tPtr,now,sourcePeer);
								}
							}
						}
					}
				} else if ((reinterpret_cast<const uint8_t *>(data)[ZT_PACKET_IDX_FLAGS] & ZT_PROTO_FLAG_FRAGMENTED) != 0) {
					// Packet is the head of a fragmented packet series

					const uint64_t packetId = (
						(((uint64_t)reinterpret_cast<const uint8_t *>(data)[0]) << 56) |
						(((uint64_t)reinterpret_cast<const uint8_t *>(data)[1]) << 48) |
						(((uint64_t)reinterpret_cast<const uint8_t *>(data)[2]) << 40) |
						(((uint64_t)reinterpret_cast<const uint8_t *>(data)[3]) << 32) |
						(((uint64_t)reinterpret_cast<const uint8_t *>(data)[4]) << 24) |
						(((uint64_t)reinterpret_cast<const uint8_t *>(data)[5]) << 16) |
						(((uint64_t)reinterpret_cast<const uint8_t *>(data)[6]) << 8) |
						((uint64_t)reinterpret_cast<const uint8_t *>(data)[7])
					);

					RXQueueEntry *const rq = _findRXQueueEntry(packetId);
					Mutex::Lock rql(rq->lock);
					if (rq->packetId != packetId) {
						// If we have no other fragments yet, create an entry and save the head

						rq->timestamp = now;
						rq->packetId = packetId;
						rq->frag0.init(data,len,path,now);
						rq->totalFragments = 0;
						rq->haveFragments = 1;
						rq->complete = false;
					} else if (!(rq->haveFragments & 1)) {
						// If we have other fragments but no head, see if we are complete with the head

						if ((rq->totalFragments > 1)&&(Utils::countBits(rq->haveFragments |= 1) == rq->totalFragments)) {
							// We have all fragments -- assemble and process full Packet

							rq->frag0.init(data,len,path,now);
							for(unsigned int f=1;f<rq->totalFragments;++f)
								rq->frag0.append(rq->frags[f - 1].payload(),rq->frags[f - 1].payloadLength());

							if (rq->frag0.tryDecode(RR,tPtr)) {
								rq->timestamp = 0; // packet decoded, free entry
							} else {
								rq->complete = true; // set complete flag but leave entry since it probably needs WHOIS or something
							}
						} else {
							// Still waiting on more fragments, but keep the head
							rq->frag0.init(data,len,path,now);
						}
					} // else this is a duplicate head, ignore
				} else {
					// Packet is unfragmented, so just process it
					IncomingPacket packet(data,len,path,now);
					if (!packet.tryDecode(RR,tPtr)) {
						RXQueueEntry *const rq = _nextRXQueueEntry();
						Mutex::Lock rql(rq->lock);
						rq->timestamp = now;
						rq->packetId = packet.packetId();
						rq->frag0 = packet;
						rq->totalFragments = 1;
						rq->haveFragments = 1;
						rq->complete = true;
					}
				}

				// --------------------------------------------------------------------
			}
		}
	} catch ( ... ) {} // sanity check, should be caught elsewhere
}

// Returns true if packet appears valid; pos and proto will be set
static bool _ipv6GetPayload(const uint8_t *frameData,unsigned int frameLen,unsigned int &pos,unsigned int &proto)
{
	if (frameLen < 40)
		return false;
	pos = 40;
	proto = frameData[6];
	while (pos <= frameLen) {
		switch(proto) {
			case 0: // hop-by-hop options
			case 43: // routing
			case 60: // destination options
			case 135: // mobility options
				if ((pos + 8) > frameLen)
					return false; // invalid!
				proto = frameData[pos];
				pos += ((unsigned int)frameData[pos + 1] * 8) + 8;
				break;

			//case 44: // fragment -- we currently can't parse these and they are deprecated in IPv6 anyway
			//case 50:
			//case 51: // IPSec ESP and AH -- we have to stop here since this is encrypted stuff
			default:
				return true;
		}
	}
	return false; // overflow == invalid
}

bool Switch::isFlowAware()
{
	int mode = RR->node->getMultipathMode();
	return (( mode == ZT_MULTIPATH_BALANCE_RR_FLOW)
		|| (mode == ZT_MULTIPATH_BALANCE_XOR_FLOW)
		|| (mode == ZT_MULTIPATH_BALANCE_DYNAMIC_FLOW));
}

void Switch::onLocalEthernet(void *tPtr,const SharedPtr<Network> &network,const MAC &from,const MAC &to,unsigned int etherType,unsigned int vlanId,const void *data,unsigned int len)
{
	if (!network->hasConfig())
		return;

	// Check if this packet is from someone other than the tap -- i.e. bridged in
	bool fromBridged;
	if ((fromBridged = (from != network->mac()))) {
		if (!network->config().permitsBridging(RR->identity.address())) {
			RR->t->outgoingNetworkFrameDropped(tPtr,network,from,to,etherType,vlanId,len,"not a bridge");
			return;
		}
	}

	uint8_t qosBucket = ZT_QOS_DEFAULT_BUCKET;

	/* A pseudo-unique identifier used by the balancing and bonding policies to associate properties
	 * of a specific protocol flow over time and to determine which virtual path this packet
	 * shall be sent out on. This identifier consists of the source port and destination port
	 * of the encapsulated frame.
	 *
	 * A flowId of -1 will indicate that whatever packet we are about transmit has no
	 * preferred virtual path and will be sent out according to what the multipath logic
	 * deems appropriate. An example of this would be an ICMP packet.
	 */

	int64_t flowId = -1;

	if (isFlowAware()) {
		if (etherType == ZT_ETHERTYPE_IPV4 && (len >= 20)) {
			uint16_t srcPort = 0;
			uint16_t dstPort = 0;
			int8_t proto = (reinterpret_cast<const uint8_t *>(data)[9]);
			const unsigned int headerLen = 4 * (reinterpret_cast<const uint8_t *>(data)[0] & 0xf);
			switch(proto) {
				case 0x01: // ICMP
					flowId = 0x01;
					break;
				// All these start with 16-bit source and destination port in that order
				case 0x06: // TCP
				case 0x11: // UDP
				case 0x84: // SCTP
				case 0x88: // UDPLite
					if (len > (headerLen + 4)) {
						unsigned int pos = headerLen + 0;
						srcPort = (reinterpret_cast<const uint8_t *>(data)[pos++]) << 8;
						srcPort |= (reinterpret_cast<const uint8_t *>(data)[pos]);
						pos++;
						dstPort = (reinterpret_cast<const uint8_t *>(data)[pos++]) << 8;
						dstPort |= (reinterpret_cast<const uint8_t *>(data)[pos]);
						flowId = ((int64_t)srcPort << 48) | ((int64_t)dstPort << 32) | proto;
					}
					break;
			}
		}

		if (etherType == ZT_ETHERTYPE_IPV6 && (len >= 40)) {
			uint16_t srcPort = 0;
			uint16_t dstPort = 0;
			unsigned int pos;
			unsigned int proto;
			_ipv6GetPayload((const uint8_t *)data, len, pos, proto);
			switch(proto) {
				case 0x3A: // ICMPv6
					flowId = 0x3A;
					break;
				// All these start with 16-bit source and destination port in that order
				case 0x06: // TCP
				case 0x11: // UDP
				case 0x84: // SCTP
				case 0x88: // UDPLite
					if (len > (pos + 4)) {
						srcPort = (reinterpret_cast<const uint8_t *>(data)[pos++]) << 8;
						srcPort |= (reinterpret_cast<const uint8_t *>(data)[pos]);
						pos++;
						dstPort = (reinterpret_cast<const uint8_t *>(data)[pos++]) << 8;
						dstPort |= (reinterpret_cast<const uint8_t *>(data)[pos]);
						flowId = ((int64_t)srcPort << 48) | ((int64_t)dstPort << 32) | proto;
					}
					break;
				default:
					break;
			}
		}
	}

	if (to.isMulticast()) {
		MulticastGroup multicastGroup(to,0);

		if (to.isBroadcast()) {
			if ( (etherType == ZT_ETHERTYPE_ARP) && (len >= 28) && ((((const uint8_t *)data)[2] == 0x08)&&(((const uint8_t *)data)[3] == 0x00)&&(((const uint8_t *)data)[4] == 6)&&(((const uint8_t *)data)[5] == 4)&&(((const uint8_t *)data)[7] == 0x01)) ) {
				/* IPv4 ARP is one of the few special cases that we impose upon what is
				 * otherwise a straightforward Ethernet switch emulation. Vanilla ARP
				 * is dumb old broadcast and simply doesn't scale. ZeroTier multicast
				 * groups have an additional field called ADI (additional distinguishing
				 * information) which was added specifically for ARP though it could
				 * be used for other things too. We then take ARP broadcasts and turn
				 * them into multicasts by stuffing the IP address being queried into
				 * the 32-bit ADI field. In practice this uses our multicast pub/sub
				 * system to implement a kind of extended/distributed ARP table. */
				multicastGroup = MulticastGroup::deriveMulticastGroupForAddressResolution(InetAddress(((const unsigned char *)data) + 24,4,0));
			} else if (!network->config().enableBroadcast()) {
				// Don't transmit broadcasts if this network doesn't want them
				RR->t->outgoingNetworkFrameDropped(tPtr,network,from,to,etherType,vlanId,len,"broadcast disabled");
				return;
			}
		} else if ((etherType == ZT_ETHERTYPE_IPV6)&&(len >= (40 + 8 + 16))) {
			// IPv6 NDP emulation for certain very special patterns of private IPv6 addresses -- if enabled
			if ((network->config().ndpEmulation())&&(reinterpret_cast<const uint8_t *>(data)[6] == 0x3a)&&(reinterpret_cast<const uint8_t *>(data)[40] == 0x87)) { // ICMPv6 neighbor solicitation
				Address v6EmbeddedAddress;
				const uint8_t *const pkt6 = reinterpret_cast<const uint8_t *>(data) + 40 + 8;
				const uint8_t *my6 = (const uint8_t *)0;

				// ZT-RFC4193 address: fdNN:NNNN:NNNN:NNNN:NN99:93DD:DDDD:DDDD / 88 (one /128 per actual host)

				// ZT-6PLANE address:  fcXX:XXXX:XXDD:DDDD:DDDD:####:####:#### / 40 (one /80 per actual host)
				// (XX - lower 32 bits of network ID XORed with higher 32 bits)

				// For these to work, we must have a ZT-managed address assigned in one of the
				// above formats, and the query must match its prefix.
				for(unsigned int sipk=0;sipk<network->config().staticIpCount;++sipk) {
					const InetAddress *const sip = &(network->config().staticIps[sipk]);
					if (sip->ss_family == AF_INET6) {
						my6 = reinterpret_cast<const uint8_t *>(reinterpret_cast<const struct sockaddr_in6 *>(&(*sip))->sin6_addr.s6_addr);
						const unsigned int sipNetmaskBits = Utils::ntoh((uint16_t)reinterpret_cast<const struct sockaddr_in6 *>(&(*sip))->sin6_port);
						if ((sipNetmaskBits == 88)&&(my6[0] == 0xfd)&&(my6[9] == 0x99)&&(my6[10] == 0x93)) { // ZT-RFC4193 /88 ???
							unsigned int ptr = 0;
							while (ptr != 11) {
								if (pkt6[ptr] != my6[ptr])
									break;
								++ptr;
							}
							if (ptr == 11) { // prefix match!
								v6EmbeddedAddress.setTo(pkt6 + ptr,5);
								break;
							}
						} else if (sipNetmaskBits == 40) { // ZT-6PLANE /40 ???
							const uint32_t nwid32 = (uint32_t)((network->id() ^ (network->id() >> 32)) & 0xffffffff);
							if ( (my6[0] == 0xfc) && (my6[1] == (uint8_t)((nwid32 >> 24) & 0xff)) && (my6[2] == (uint8_t)((nwid32 >> 16) & 0xff)) && (my6[3] == (uint8_t)((nwid32 >> 8) & 0xff)) && (my6[4] == (uint8_t)(nwid32 & 0xff))) {
								unsigned int ptr = 0;
								while (ptr != 5) {
									if (pkt6[ptr] != my6[ptr])
										break;
									++ptr;
								}
								if (ptr == 5) { // prefix match!
									v6EmbeddedAddress.setTo(pkt6 + ptr,5);
									break;
								}
							}
						}
					}
				}

				if ((v6EmbeddedAddress)&&(v6EmbeddedAddress != RR->identity.address())) {
					const MAC peerMac(v6EmbeddedAddress,network->id());

					uint8_t adv[72];
					adv[0] = 0x60; adv[1] = 0x00; adv[2] = 0x00; adv[3] = 0x00;
					adv[4] = 0x00; adv[5] = 0x20;
					adv[6] = 0x3a; adv[7] = 0xff;
					for(int i=0;i<16;++i) adv[8 + i] = pkt6[i];
					for(int i=0;i<16;++i) adv[24 + i] = my6[i];
					adv[40] = 0x88; adv[41] = 0x00;
					adv[42] = 0x00; adv[43] = 0x00; // future home of checksum
					adv[44] = 0x60; adv[45] = 0x00; adv[46] = 0x00; adv[47] = 0x00;
					for(int i=0;i<16;++i) adv[48 + i] = pkt6[i];
					adv[64] = 0x02; adv[65] = 0x01;
					adv[66] = peerMac[0]; adv[67] = peerMac[1]; adv[68] = peerMac[2]; adv[69] = peerMac[3]; adv[70] = peerMac[4]; adv[71] = peerMac[5];

					uint16_t pseudo_[36];
					uint8_t *const pseudo = reinterpret_cast<uint8_t *>(pseudo_);
					for(int i=0;i<32;++i) pseudo[i] = adv[8 + i];
					pseudo[32] = 0x00; pseudo[33] = 0x00; pseudo[34] = 0x00; pseudo[35] = 0x20;
					pseudo[36] = 0x00; pseudo[37] = 0x00; pseudo[38] = 0x00; pseudo[39] = 0x3a;
					for(int i=0;i<32;++i) pseudo[40 + i] = adv[40 + i];
					uint32_t checksum = 0;
					for(int i=0;i<36;++i) checksum += Utils::hton(pseudo_[i]);
					while ((checksum >> 16)) checksum = (checksum & 0xffff) + (checksum >> 16);
					checksum = ~checksum;
					adv[42] = (checksum >> 8) & 0xff;
					adv[43] = checksum & 0xff;

					RR->node->putFrame(tPtr,network->id(),network->userPtr(),peerMac,from,ZT_ETHERTYPE_IPV6,0,adv,72);
					return; // NDP emulation done. We have forged a "fake" reply, so no need to send actual NDP query.
				} // else no NDP emulation
			} // else no NDP emulation
		}

		// Check this after NDP emulation, since that has to be allowed in exactly this case
		if (network->config().multicastLimit == 0) {
			RR->t->outgoingNetworkFrameDropped(tPtr,network,from,to,etherType,vlanId,len,"multicast disabled");
			return;
		}

		/* Learn multicast groups for bridged-in hosts.
		 * Note that some OSes, most notably Linux, do this for you by learning
		 * multicast addresses on bridge interfaces and subscribing each slave.
		 * But in that case this does no harm, as the sets are just merged. */
		if (fromBridged)
			network->learnBridgedMulticastGroup(tPtr,multicastGroup,RR->node->now());

		// First pass sets noTee to false, but noTee is set to true in OutboundMulticast to prevent duplicates.
		if (!network->filterOutgoingPacket(tPtr,false,RR->identity.address(),Address(),from,to,(const uint8_t *)data,len,etherType,vlanId,qosBucket)) {
			RR->t->outgoingNetworkFrameDropped(tPtr,network,from,to,etherType,vlanId,len,"filter blocked");
			return;
		}

		RR->mc->send(
			tPtr,
			RR->node->now(),
			network,
			Address(),
			multicastGroup,
			(fromBridged) ? from : MAC(),
			etherType,
			data,
			len);
	} else if (to == network->mac()) {
		// Destination is this node, so just reinject it
		RR->node->putFrame(tPtr,network->id(),network->userPtr(),from,to,etherType,vlanId,data,len);
	} else if (to[0] == MAC::firstOctetForNetwork(network->id())) {
		// Destination is another ZeroTier peer on the same network

		Address toZT(to.toAddress(network->id())); // since in-network MACs are derived from addresses and network IDs, we can reverse this
		SharedPtr<Peer> toPeer(RR->topology->getPeer(tPtr,toZT));

		if (!network->filterOutgoingPacket(tPtr,false,RR->identity.address(),toZT,from,to,(const uint8_t *)data,len,etherType,vlanId,qosBucket)) {
			RR->t->outgoingNetworkFrameDropped(tPtr,network,from,to,etherType,vlanId,len,"filter blocked");
			return;
		}

		network->pushCredentialsIfNeeded(tPtr,toZT,RR->node->now());

		if (fromBridged) {
			Packet outp(toZT,RR->identity.address(),Packet::VERB_EXT_FRAME);
			outp.append(network->id());
			outp.append((unsigned char)0x00);
			to.appendTo(outp);
			from.appendTo(outp);
			outp.append((uint16_t)etherType);
			outp.append(data,len);
			if (!network->config().disableCompression())
				outp.compress();
			aqm_enqueue(tPtr,network,outp,true,qosBucket,flowId);
		} else {
			Packet outp(toZT,RR->identity.address(),Packet::VERB_FRAME);
			outp.append(network->id());
			outp.append((uint16_t)etherType);
			outp.append(data,len);
			if (!network->config().disableCompression())
				outp.compress();
			aqm_enqueue(tPtr,network,outp,true,qosBucket,flowId);
		}
	} else {
		// Destination is bridged behind a remote peer

		// We filter with a NULL destination ZeroTier address first. Filtrations
		// for each ZT destination are also done below. This is the same rationale
		// and design as for multicast.
		if (!network->filterOutgoingPacket(tPtr,false,RR->identity.address(),Address(),from,to,(const uint8_t *)data,len,etherType,vlanId,qosBucket)) {
			RR->t->outgoingNetworkFrameDropped(tPtr,network,from,to,etherType,vlanId,len,"filter blocked");
			return;
		}

		Address bridges[ZT_MAX_BRIDGE_SPAM];
		unsigned int numBridges = 0;

		/* Create an array of up to ZT_MAX_BRIDGE_SPAM recipients for this bridged frame. */
		bridges[0] = network->findBridgeTo(to);
		std::vector<Address> activeBridges(network->config().activeBridges());
		if ((bridges[0])&&(bridges[0] != RR->identity.address())&&(network->config().permitsBridging(bridges[0]))) {
			/* We have a known bridge route for this MAC, send it there. */
			++numBridges;
		} else if (!activeBridges.empty()) {
			/* If there is no known route, spam to up to ZT_MAX_BRIDGE_SPAM active
			 * bridges. If someone responds, we'll learn the route. */
			std::vector<Address>::const_iterator ab(activeBridges.begin());
			if (activeBridges.size() <= ZT_MAX_BRIDGE_SPAM) {
				// If there are <= ZT_MAX_BRIDGE_SPAM active bridges, spam them all
				while (ab != activeBridges.end()) {
					bridges[numBridges++] = *ab;
					++ab;
				}
			} else {
				// Otherwise pick a random set of them
				while (numBridges < ZT_MAX_BRIDGE_SPAM) {
					if (ab == activeBridges.end())
						ab = activeBridges.begin();
					if (((unsigned long)RR->node->prng() % (unsigned long)activeBridges.size()) == 0) {
						bridges[numBridges++] = *ab;
						++ab;
					} else ++ab;
				}
			}
		}

		for(unsigned int b=0;b<numBridges;++b) {
			if (network->filterOutgoingPacket(tPtr,true,RR->identity.address(),bridges[b],from,to,(const uint8_t *)data,len,etherType,vlanId,qosBucket)) {
				Packet outp(bridges[b],RR->identity.address(),Packet::VERB_EXT_FRAME);
				outp.append(network->id());
				outp.append((uint8_t)0x00);
				to.appendTo(outp);
				from.appendTo(outp);
				outp.append((uint16_t)etherType);
				outp.append(data,len);
				if (!network->config().disableCompression())
					outp.compress();
				aqm_enqueue(tPtr,network,outp,true,qosBucket,flowId);
			} else {
				RR->t->outgoingNetworkFrameDropped(tPtr,network,from,to,etherType,vlanId,len,"filter blocked (bridge replication)");
			}
		}
	}
}

void Switch::aqm_enqueue(void *tPtr, const SharedPtr<Network> &network, Packet &packet,bool encrypt,int qosBucket,int64_t flowId)
{
	if(!network->qosEnabled()) {
		send(tPtr, packet, encrypt, flowId);
		return;
	}
	NetworkQoSControlBlock *nqcb = _netQueueControlBlock[network->id()];
	if (!nqcb) {
		// DEBUG_INFO("creating network QoS control block (NQCB) for network %llx", network->id());
		nqcb = new NetworkQoSControlBlock();
		_netQueueControlBlock[network->id()] = nqcb;
		// Initialize ZT_QOS_NUM_BUCKETS queues and place them in the INACTIVE list
		// These queues will be shuffled between the new/old/inactive lists by the enqueue/dequeue algorithm
		for (int i=0; i<ZT_QOS_NUM_BUCKETS; i++) {
			nqcb->inactiveQueues.push_back(new ManagedQueue(i));
		}
	}
	// Don't apply QoS scheduling to ZT protocol traffic
	if (packet.verb() != Packet::VERB_FRAME && packet.verb() != Packet::VERB_EXT_FRAME) {
<<<<<<< HEAD
		send(tPtr, packet, encrypt, flowId);
	} 
=======
		// DEBUG_INFO("skipping, no QoS for this packet, verb=%x", packet.verb());
		// just send packet normally, no QoS for ZT protocol traffic
		send(tPtr, packet, encrypt);
	}
>>>>>>> 73b1d57b

	_aqm_m.lock();

	// Enqueue packet and move queue to appropriate list

	const Address dest(packet.destination());
<<<<<<< HEAD
	TXQueueEntry *txEntry = new TXQueueEntry(dest,RR->node->now(),packet,encrypt,flowId);
	
=======
	TXQueueEntry *txEntry = new TXQueueEntry(dest,RR->node->now(),packet,encrypt);

>>>>>>> 73b1d57b
	ManagedQueue *selectedQueue = nullptr;
	for (size_t i=0; i<ZT_QOS_NUM_BUCKETS; i++) {
		if (i < nqcb->oldQueues.size()) { // search old queues first (I think this is best since old would imply most recent usage of the queue)
			if (nqcb->oldQueues[i]->id == qosBucket) {
				selectedQueue = nqcb->oldQueues[i];
			}
		} if (i < nqcb->newQueues.size()) { // search new queues (this would imply not often-used queues)
			if (nqcb->newQueues[i]->id == qosBucket) {
				selectedQueue = nqcb->newQueues[i];
			}
		} if (i < nqcb->inactiveQueues.size()) { // search inactive queues
			if (nqcb->inactiveQueues[i]->id == qosBucket) {
				selectedQueue = nqcb->inactiveQueues[i];
				// move queue to end of NEW queue list
				selectedQueue->byteCredit = ZT_QOS_QUANTUM;
				// DEBUG_INFO("moving q=%p from INACTIVE to NEW list", selectedQueue);
				nqcb->newQueues.push_back(selectedQueue);
				nqcb->inactiveQueues.erase(nqcb->inactiveQueues.begin() + i);
			}
		}
	}
	if (!selectedQueue) {
		return;
	}

	selectedQueue->q.push_back(txEntry);
	selectedQueue->byteLength+=txEntry->packet.payloadLength();
	nqcb->_currEnqueuedPackets++;

	// DEBUG_INFO("nq=%2lu, oq=%2lu, iq=%2lu, nqcb.size()=%3d, bucket=%2d, q=%p", nqcb->newQueues.size(), nqcb->oldQueues.size(), nqcb->inactiveQueues.size(), nqcb->_currEnqueuedPackets, qosBucket, selectedQueue);

	// Drop a packet if necessary
	ManagedQueue *selectedQueueToDropFrom = nullptr;
	if (nqcb->_currEnqueuedPackets > ZT_QOS_MAX_ENQUEUED_PACKETS)
	{
		// DEBUG_INFO("too many enqueued packets (%d), finding packet to drop", nqcb->_currEnqueuedPackets);
		int maxQueueLength = 0;
		for (size_t i=0; i<ZT_QOS_NUM_BUCKETS; i++) {
			if (i < nqcb->oldQueues.size()) {
				if (nqcb->oldQueues[i]->byteLength > maxQueueLength) {
					maxQueueLength = nqcb->oldQueues[i]->byteLength;
					selectedQueueToDropFrom = nqcb->oldQueues[i];
				}
			} if (i < nqcb->newQueues.size()) {
				if (nqcb->newQueues[i]->byteLength > maxQueueLength) {
					maxQueueLength = nqcb->newQueues[i]->byteLength;
					selectedQueueToDropFrom = nqcb->newQueues[i];
				}
			} if (i < nqcb->inactiveQueues.size()) {
				if (nqcb->inactiveQueues[i]->byteLength > maxQueueLength) {
					maxQueueLength = nqcb->inactiveQueues[i]->byteLength;
					selectedQueueToDropFrom = nqcb->inactiveQueues[i];
				}
			}
		}
		if (selectedQueueToDropFrom) {
			// DEBUG_INFO("dropping packet from head of largest queue (%d payload bytes)", maxQueueLength);
			int sizeOfDroppedPacket = selectedQueueToDropFrom->q.front()->packet.payloadLength();
			delete selectedQueueToDropFrom->q.front();
			selectedQueueToDropFrom->q.pop_front();
			selectedQueueToDropFrom->byteLength-=sizeOfDroppedPacket;
			nqcb->_currEnqueuedPackets--;
		}
	}
	_aqm_m.unlock();
	aqm_dequeue(tPtr);
}

uint64_t Switch::control_law(uint64_t t, int count)
{
	return (uint64_t)(t + ZT_QOS_INTERVAL / sqrt(count));
}

Switch::dqr Switch::dodequeue(ManagedQueue *q, uint64_t now)
{
	dqr r;
	r.ok_to_drop = false;
	r.p = q->q.front();

	if (r.p == NULL) {
		q->first_above_time = 0;
		return r;
	}
	uint64_t sojourn_time = now - r.p->creationTime;
	if (sojourn_time < ZT_QOS_TARGET || q->byteLength <= ZT_DEFAULT_MTU) {
		// went below - stay below for at least interval
		q->first_above_time = 0;
	} else {
		if (q->first_above_time == 0) {
			// just went above from below. if still above at
			// first_above_time, will say it's ok to drop.
			q->first_above_time = now + ZT_QOS_INTERVAL;
		} else if (now >= q->first_above_time) {
			r.ok_to_drop = true;
		}
	}
	return r;
}

Switch::TXQueueEntry * Switch::CoDelDequeue(ManagedQueue *q, bool isNew, uint64_t now)
{
	dqr r = dodequeue(q, now);

	if (q->dropping) {
		if (!r.ok_to_drop) {
			q->dropping = false;
		}
		while (now >= q->drop_next && q->dropping) {
			q->q.pop_front(); // drop
			r = dodequeue(q, now);
			if (!r.ok_to_drop) {
				// leave dropping state
				q->dropping = false;
			} else {
				++(q->count);
				// schedule the next drop.
				q->drop_next = control_law(q->drop_next, q->count);
			}
		}
	} else if (r.ok_to_drop) {
		q->q.pop_front(); // drop
		r = dodequeue(q, now);
		q->dropping = true;
		q->count = (q->count > 2 && now - q->drop_next < 8*ZT_QOS_INTERVAL)?
		q->count - 2 : 1;
		q->drop_next = control_law(now, q->count);
	}
	return r.p;
}

void Switch::aqm_dequeue(void *tPtr)
{
	// Cycle through network-specific QoS control blocks
	for(std::map<uint64_t,NetworkQoSControlBlock*>::iterator nqcb(_netQueueControlBlock.begin());nqcb!=_netQueueControlBlock.end();) {
		if (!(*nqcb).second->_currEnqueuedPackets) {
			return;
		}

		uint64_t now = RR->node->now();
		TXQueueEntry *entryToEmit = nullptr;
		std::vector<ManagedQueue*> *currQueues = &((*nqcb).second->newQueues);
		std::vector<ManagedQueue*> *oldQueues = &((*nqcb).second->oldQueues);
		std::vector<ManagedQueue*> *inactiveQueues = &((*nqcb).second->inactiveQueues);

		_aqm_m.lock();

		// Attempt dequeue from queues in NEW list
		bool examiningNewQueues = true;
		while (currQueues->size()) {
			ManagedQueue *queueAtFrontOfList = currQueues->front();
			if (queueAtFrontOfList->byteCredit < 0) {
				queueAtFrontOfList->byteCredit += ZT_QOS_QUANTUM;
				// Move to list of OLD queues
				// DEBUG_INFO("moving q=%p from NEW to OLD list", queueAtFrontOfList);
				oldQueues->push_back(queueAtFrontOfList);
				currQueues->erase(currQueues->begin());
			} else {
				entryToEmit = CoDelDequeue(queueAtFrontOfList, examiningNewQueues, now);
				if (!entryToEmit) {
					// Move to end of list of OLD queues
					// DEBUG_INFO("moving q=%p from NEW to OLD list", queueAtFrontOfList);
					oldQueues->push_back(queueAtFrontOfList);
					currQueues->erase(currQueues->begin());
				}
				else {
					int len = entryToEmit->packet.payloadLength();
					queueAtFrontOfList->byteLength -= len;
					queueAtFrontOfList->byteCredit -= len;
					// Send the packet!
					queueAtFrontOfList->q.pop_front();
					send(tPtr, entryToEmit->packet, entryToEmit->encrypt, entryToEmit->flowId);
					(*nqcb).second->_currEnqueuedPackets--;
				}
				if (queueAtFrontOfList) {
					//DEBUG_INFO("dequeuing from q=%p, len=%lu in NEW list (byteCredit=%d)", queueAtFrontOfList, queueAtFrontOfList->q.size(), queueAtFrontOfList->byteCredit);
				}
				break;
			}
		}

		// Attempt dequeue from queues in OLD list
		examiningNewQueues = false;
		currQueues = &((*nqcb).second->oldQueues);
		while (currQueues->size()) {
			ManagedQueue *queueAtFrontOfList = currQueues->front();
			if (queueAtFrontOfList->byteCredit < 0) {
				queueAtFrontOfList->byteCredit += ZT_QOS_QUANTUM;
				oldQueues->push_back(queueAtFrontOfList);
				currQueues->erase(currQueues->begin());
			} else {
				entryToEmit = CoDelDequeue(queueAtFrontOfList, examiningNewQueues, now);
				if (!entryToEmit) {
					//DEBUG_INFO("moving q=%p from OLD to INACTIVE list", queueAtFrontOfList);
					// Move to inactive list of queues
					inactiveQueues->push_back(queueAtFrontOfList);
					currQueues->erase(currQueues->begin());
				}
				else {
					int len = entryToEmit->packet.payloadLength();
					queueAtFrontOfList->byteLength -= len;
					queueAtFrontOfList->byteCredit -= len;
					queueAtFrontOfList->q.pop_front();
					send(tPtr, entryToEmit->packet, entryToEmit->encrypt, entryToEmit->flowId);
					(*nqcb).second->_currEnqueuedPackets--;
				}
				if (queueAtFrontOfList) {
					//DEBUG_INFO("dequeuing from q=%p, len=%lu in OLD list (byteCredit=%d)", queueAtFrontOfList, queueAtFrontOfList->q.size(), queueAtFrontOfList->byteCredit);
				}
				break;
			}
		}
		nqcb++;
		_aqm_m.unlock();
	}
}

void Switch::removeNetworkQoSControlBlock(uint64_t nwid)
{
	NetworkQoSControlBlock *nq = _netQueueControlBlock[nwid];
	if (nq) {
		_netQueueControlBlock.erase(nwid);
		delete nq;
		nq = NULL;
	}
}

void Switch::send(void *tPtr,Packet &packet,bool encrypt,int64_t flowId)
{
	const Address dest(packet.destination());
	if (dest == RR->identity.address())
		return;
	if (!_trySend(tPtr,packet,encrypt,flowId)) {
		{
			Mutex::Lock _l(_txQueue_m);
			if (_txQueue.size() >= ZT_TX_QUEUE_SIZE) {
				_txQueue.pop_front();
			}
			_txQueue.push_back(TXQueueEntry(dest,RR->node->now(),packet,encrypt,flowId));
		}
		if (!RR->topology->getPeer(tPtr,dest))
			requestWhois(tPtr,RR->node->now(),dest);
	}
}

void Switch::requestWhois(void *tPtr,const int64_t now,const Address &addr)
{
	if (addr == RR->identity.address())
		return;

	{
		Mutex::Lock _l(_lastSentWhoisRequest_m);
		int64_t &last = _lastSentWhoisRequest[addr];
		if ((now - last) < ZT_WHOIS_RETRY_DELAY)
			return;
		else last = now;
	}

	const SharedPtr<Peer> upstream(RR->topology->getUpstreamPeer());
	if (upstream) {
		int64_t flowId = -1;
		Packet outp(upstream->address(),RR->identity.address(),Packet::VERB_WHOIS);
		addr.appendTo(outp);
		RR->node->expectReplyTo(outp.packetId());
		send(tPtr,outp,true,flowId);
	}
}

void Switch::doAnythingWaitingForPeer(void *tPtr,const SharedPtr<Peer> &peer)
{
	{
		Mutex::Lock _l(_lastSentWhoisRequest_m);
		_lastSentWhoisRequest.erase(peer->address());
	}

	const int64_t now = RR->node->now();
	for(unsigned int ptr=0;ptr<ZT_RX_QUEUE_SIZE;++ptr) {
		RXQueueEntry *const rq = &(_rxQueue[ptr]);
		Mutex::Lock rql(rq->lock);
		if ((rq->timestamp)&&(rq->complete)) {
			if ((rq->frag0.tryDecode(RR,tPtr))||((now - rq->timestamp) > ZT_RECEIVE_QUEUE_TIMEOUT))
				rq->timestamp = 0;
		}
	}

	{
		Mutex::Lock _l(_txQueue_m);
		for(std::list< TXQueueEntry >::iterator txi(_txQueue.begin());txi!=_txQueue.end();) {
			if (txi->dest == peer->address()) {
				if (_trySend(tPtr,txi->packet,txi->encrypt,txi->flowId)) {
					_txQueue.erase(txi++);
				} else {
					++txi;
				}
			} else {
				++txi;
			}
		}
	}
}

unsigned long Switch::doTimerTasks(void *tPtr,int64_t now)
{
	const uint64_t timeSinceLastCheck = now - _lastCheckedQueues;
	if (timeSinceLastCheck < ZT_WHOIS_RETRY_DELAY)
		return (unsigned long)(ZT_WHOIS_RETRY_DELAY - timeSinceLastCheck);
	_lastCheckedQueues = now;

	std::vector<Address> needWhois;
	{
		Mutex::Lock _l(_txQueue_m);

		for(std::list< TXQueueEntry >::iterator txi(_txQueue.begin());txi!=_txQueue.end();) {
			if (_trySend(tPtr,txi->packet,txi->encrypt,txi->flowId)) {
				_txQueue.erase(txi++);
			} else if ((now - txi->creationTime) > ZT_TRANSMIT_QUEUE_TIMEOUT) {
				_txQueue.erase(txi++);
			} else {
				if (!RR->topology->getPeer(tPtr,txi->dest))
					needWhois.push_back(txi->dest);
				++txi;
			}
		}
	}
	for(std::vector<Address>::const_iterator i(needWhois.begin());i!=needWhois.end();++i)
		requestWhois(tPtr,now,*i);

	for(unsigned int ptr=0;ptr<ZT_RX_QUEUE_SIZE;++ptr) {
		RXQueueEntry *const rq = &(_rxQueue[ptr]);
		Mutex::Lock rql(rq->lock);
		if ((rq->timestamp)&&(rq->complete)) {
			if ((rq->frag0.tryDecode(RR,tPtr))||((now - rq->timestamp) > ZT_RECEIVE_QUEUE_TIMEOUT)) {
				rq->timestamp = 0;
			} else {
				const Address src(rq->frag0.source());
				if (!RR->topology->getPeer(tPtr,src))
					requestWhois(tPtr,now,src);
			}
		}
	}

	{
		Mutex::Lock _l(_lastUniteAttempt_m);
		Hashtable< _LastUniteKey,uint64_t >::Iterator i(_lastUniteAttempt);
		_LastUniteKey *k = (_LastUniteKey *)0;
		uint64_t *v = (uint64_t *)0;
		while (i.next(k,v)) {
			if ((now - *v) >= (ZT_MIN_UNITE_INTERVAL * 8))
				_lastUniteAttempt.erase(*k);
		}
	}

	{
		Mutex::Lock _l(_lastSentWhoisRequest_m);
		Hashtable< Address,int64_t >::Iterator i(_lastSentWhoisRequest);
		Address *a = (Address *)0;
		int64_t *ts = (int64_t *)0;
		while (i.next(a,ts)) {
			if ((now - *ts) > (ZT_WHOIS_RETRY_DELAY * 2))
				_lastSentWhoisRequest.erase(*a);
		}
	}

	return ZT_WHOIS_RETRY_DELAY;
}

bool Switch::_shouldUnite(const int64_t now,const Address &source,const Address &destination)
{
	Mutex::Lock _l(_lastUniteAttempt_m);
	uint64_t &ts = _lastUniteAttempt[_LastUniteKey(source,destination)];
	if ((now - ts) >= ZT_MIN_UNITE_INTERVAL) {
		ts = now;
		return true;
	}
	return false;
}

bool Switch::_trySend(void *tPtr,Packet &packet,bool encrypt,int64_t flowId)
{
	SharedPtr<Path> viaPath;
	const int64_t now = RR->node->now();
	const Address destination(packet.destination());

	const SharedPtr<Peer> peer(RR->topology->getPeer(tPtr,destination));
	if (peer) {
		if (RR->node->getMultipathMode() == ZT_MULTIPATH_BROADCAST) {
			// Nothing here, we'll grab an entire set of paths to send out on below
		}
		else {
			viaPath = peer->getAppropriatePath(now,false,flowId);
			if (!viaPath) {
				peer->tryMemorizedPath(tPtr,now); // periodically attempt memorized or statically defined paths, if any are known
				const SharedPtr<Peer> relay(RR->topology->getUpstreamPeer());
				if ( (!relay) || (!(viaPath = relay->getAppropriatePath(now,false,flowId))) ) {
					if (!(viaPath = peer->getAppropriatePath(now,true,flowId)))
						return false;
				}
			}
		}
	} else {
		return false;
	}

	// If sending on all paths, set viaPath to first path
	int nextPathIdx = 0;
	std::vector<SharedPtr<Path>> paths = peer->getAllPaths(now);
	if (RR->node->getMultipathMode() == ZT_MULTIPATH_BROADCAST) {
		if (paths.size()) {
			viaPath = paths[nextPathIdx++];
		}
	}

	while (viaPath) {
		unsigned int mtu = ZT_DEFAULT_PHYSMTU;
		uint64_t trustedPathId = 0;
		RR->topology->getOutboundPathInfo(viaPath->address(),mtu,trustedPathId);
		unsigned int chunkSize = std::min(packet.size(),mtu);
		packet.setFragmented(chunkSize < packet.size());
		peer->recordOutgoingPacket(viaPath, packet.packetId(), packet.payloadLength(), packet.verb(), now);

		if (trustedPathId) {
			packet.setTrusted(trustedPathId);
		} else {
			packet.armor(peer->key(),encrypt);
		}

		if (viaPath->send(RR,tPtr,packet.data(),chunkSize,now)) {
			if (chunkSize < packet.size()) {
				// Too big for one packet, fragment the rest
				unsigned int fragStart = chunkSize;
				unsigned int remaining = packet.size() - chunkSize;
				unsigned int fragsRemaining = (remaining / (mtu - ZT_PROTO_MIN_FRAGMENT_LENGTH));
				if ((fragsRemaining * (mtu - ZT_PROTO_MIN_FRAGMENT_LENGTH)) < remaining)
					++fragsRemaining;
				const unsigned int totalFragments = fragsRemaining + 1;

				for(unsigned int fno=1;fno<totalFragments;++fno) {
					chunkSize = std::min(remaining,(unsigned int)(mtu - ZT_PROTO_MIN_FRAGMENT_LENGTH));
					Packet::Fragment frag(packet,fragStart,chunkSize,fno,totalFragments);
					viaPath->send(RR,tPtr,frag.data(),frag.size(),now);
					fragStart += chunkSize;
					remaining -= chunkSize;
				}
			}
		}
		viaPath.zero();
		if (RR->node->getMultipathMode() == ZT_MULTIPATH_BROADCAST) {
			if (paths.size() > nextPathIdx) {
				viaPath = paths[nextPathIdx++];
			}
		}
	}
	return true;
}

} // namespace ZeroTier<|MERGE_RESOLUTION|>--- conflicted
+++ resolved
@@ -614,28 +614,16 @@
 	}
 	// Don't apply QoS scheduling to ZT protocol traffic
 	if (packet.verb() != Packet::VERB_FRAME && packet.verb() != Packet::VERB_EXT_FRAME) {
-<<<<<<< HEAD
+		// just send packet normally, no QoS for ZT protocol traffic
 		send(tPtr, packet, encrypt, flowId);
-	} 
-=======
-		// DEBUG_INFO("skipping, no QoS for this packet, verb=%x", packet.verb());
-		// just send packet normally, no QoS for ZT protocol traffic
-		send(tPtr, packet, encrypt);
-	}
->>>>>>> 73b1d57b
+	}
 
 	_aqm_m.lock();
 
 	// Enqueue packet and move queue to appropriate list
 
 	const Address dest(packet.destination());
-<<<<<<< HEAD
 	TXQueueEntry *txEntry = new TXQueueEntry(dest,RR->node->now(),packet,encrypt,flowId);
-	
-=======
-	TXQueueEntry *txEntry = new TXQueueEntry(dest,RR->node->now(),packet,encrypt);
-
->>>>>>> 73b1d57b
 	ManagedQueue *selectedQueue = nullptr;
 	for (size_t i=0; i<ZT_QOS_NUM_BUCKETS; i++) {
 		if (i < nqcb->oldQueues.size()) { // search old queues first (I think this is best since old would imply most recent usage of the queue)
