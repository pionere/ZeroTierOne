--- conflicted
+++ resolved
@@ -1,455 +1,419 @@
-﻿<?xml version="1.0" encoding="utf-8"?>
-<Project DefaultTargets="Build" ToolsVersion="14.0" xmlns="http://schemas.microsoft.com/developer/msbuild/2003">
-  <ItemGroup Label="ProjectConfigurations">
-    <ProjectConfiguration Include="Debug|Win32">
-      <Configuration>Debug</Configuration>
-      <Platform>Win32</Platform>
-    </ProjectConfiguration>
-    <ProjectConfiguration Include="Debug|x64">
-      <Configuration>Debug</Configuration>
-      <Platform>x64</Platform>
-    </ProjectConfiguration>
-    <ProjectConfiguration Include="Profile|Win32">
-      <Configuration>Profile</Configuration>
-      <Platform>Win32</Platform>
-    </ProjectConfiguration>
-    <ProjectConfiguration Include="Profile|x64">
-      <Configuration>Profile</Configuration>
-      <Platform>x64</Platform>
-    </ProjectConfiguration>
-    <ProjectConfiguration Include="Release|Win32">
-      <Configuration>Release</Configuration>
-      <Platform>Win32</Platform>
-    </ProjectConfiguration>
-    <ProjectConfiguration Include="Release|x64">
-      <Configuration>Release</Configuration>
-      <Platform>x64</Platform>
-    </ProjectConfiguration>
-  </ItemGroup>
-  <ItemGroup>
-    <ClCompile Include="..\..\controller\DB.cpp" />
-    <ClCompile Include="..\..\controller\EmbeddedNetworkController.cpp" />
-    <ClCompile Include="..\..\controller\FileDB.cpp" />
-    <ClCompile Include="..\..\controller\RethinkDB.cpp" />
-    <ClCompile Include="..\..\ext\http-parser\http_parser.c" />
-    <ClCompile Include="..\..\ext\libnatpmp\getgateway.c" />
-    <ClCompile Include="..\..\ext\libnatpmp\natpmp.c" />
-    <ClCompile Include="..\..\ext\libnatpmp\wingettimeofday.c" />
-    <ClCompile Include="..\..\ext\miniupnpc\connecthostport.c" />
-    <ClCompile Include="..\..\ext\miniupnpc\igd_desc_parse.c" />
-    <ClCompile Include="..\..\ext\miniupnpc\minisoap.c" />
-    <ClCompile Include="..\..\ext\miniupnpc\minissdpc.c" />
-    <ClCompile Include="..\..\ext\miniupnpc\miniupnpc.c" />
-    <ClCompile Include="..\..\ext\miniupnpc\miniwget.c" />
-    <ClCompile Include="..\..\ext\miniupnpc\minixml.c" />
-    <ClCompile Include="..\..\ext\miniupnpc\portlistingparse.c" />
-    <ClCompile Include="..\..\ext\miniupnpc\receivedata.c" />
-    <ClCompile Include="..\..\ext\miniupnpc\upnpcommands.c" />
-    <ClCompile Include="..\..\ext\miniupnpc\upnpdev.c" />
-    <ClCompile Include="..\..\ext\miniupnpc\upnperrors.c" />
-    <ClCompile Include="..\..\ext\miniupnpc\upnpreplyparse.c" />
-    <ClCompile Include="..\..\node\C25519.cpp">
-      <Optimization Condition="'$(Configuration)|$(Platform)'=='Debug|Win32'">MaxSpeed</Optimization>
-      <Optimization Condition="'$(Configuration)|$(Platform)'=='Debug|x64'">MaxSpeed</Optimization>
-      <BasicRuntimeChecks Condition="'$(Configuration)|$(Platform)'=='Debug|Win32'">Default</BasicRuntimeChecks>
-      <BasicRuntimeChecks Condition="'$(Configuration)|$(Platform)'=='Debug|x64'">Default</BasicRuntimeChecks>
-    </ClCompile>
-    <ClCompile Include="..\..\node\Capability.cpp" />
-    <ClCompile Include="..\..\node\CertificateOfMembership.cpp" />
-    <ClCompile Include="..\..\node\CertificateOfOwnership.cpp" />
-    <ClCompile Include="..\..\node\Identity.cpp" />
-    <ClCompile Include="..\..\node\IncomingPacket.cpp" />
-    <ClCompile Include="..\..\node\InetAddress.cpp" />
-    <ClCompile Include="..\..\node\Membership.cpp" />
-    <ClCompile Include="..\..\node\Multicaster.cpp" />
-    <ClCompile Include="..\..\node\Network.cpp" />
-    <ClCompile Include="..\..\node\NetworkConfig.cpp" />
-    <ClCompile Include="..\..\node\Node.cpp" />
-    <ClCompile Include="..\..\node\OutboundMulticast.cpp" />
-    <ClCompile Include="..\..\node\Packet.cpp" />
-    <ClCompile Include="..\..\node\Path.cpp" />
-    <ClCompile Include="..\..\node\Peer.cpp" />
-    <ClCompile Include="..\..\node\Poly1305.cpp">
-      <Optimization Condition="'$(Configuration)|$(Platform)'=='Debug|Win32'">MaxSpeed</Optimization>
-      <Optimization Condition="'$(Configuration)|$(Platform)'=='Debug|x64'">MaxSpeed</Optimization>
-      <BasicRuntimeChecks Condition="'$(Configuration)|$(Platform)'=='Debug|Win32'">Default</BasicRuntimeChecks>
-      <BasicRuntimeChecks Condition="'$(Configuration)|$(Platform)'=='Debug|x64'">Default</BasicRuntimeChecks>
-    </ClCompile>
-    <ClCompile Include="..\..\node\Revocation.cpp" />
-    <ClCompile Include="..\..\node\Salsa20.cpp" />
-    <ClCompile Include="..\..\node\SelfAwareness.cpp" />
-    <ClCompile Include="..\..\node\SHA512.cpp" />
-    <ClCompile Include="..\..\node\Switch.cpp" />
-    <ClCompile Include="..\..\node\Tag.cpp" />
-    <ClCompile Include="..\..\node\Topology.cpp" />
-    <ClCompile Include="..\..\node\Trace.cpp" />
-    <ClCompile Include="..\..\node\Utils.cpp" />
-    <ClCompile Include="..\..\one.cpp">
-      <ExcludedFromBuild Condition="'$(Configuration)|$(Platform)'=='Release|x64'">false</ExcludedFromBuild>
-      <ExcludedFromBuild Condition="'$(Configuration)|$(Platform)'=='Debug|Win32'">false</ExcludedFromBuild>
-      <ExcludedFromBuild Condition="'$(Configuration)|$(Platform)'=='Release|Win32'">false</ExcludedFromBuild>
-      <ExcludedFromBuild Condition="'$(Configuration)|$(Platform)'=='Profile|Win32'">false</ExcludedFromBuild>
-      <ExcludedFromBuild Condition="'$(Configuration)|$(Platform)'=='Debug|x64'">false</ExcludedFromBuild>
-      <ExcludedFromBuild Condition="'$(Configuration)|$(Platform)'=='Profile|x64'">false</ExcludedFromBuild>
-    </ClCompile>
-    <ClCompile Include="..\..\osdep\Http.cpp" />
-    <ClCompile Include="..\..\osdep\ManagedRoute.cpp" />
-    <ClCompile Include="..\..\osdep\OSUtils.cpp" />
-    <ClCompile Include="..\..\osdep\PortMapper.cpp" />
-    <ClCompile Include="..\..\osdep\WindowsEthernetTap.cpp" />
-    <ClCompile Include="..\..\selftest.cpp">
-      <ExcludedFromBuild Condition="'$(Configuration)|$(Platform)'=='Debug|Win32'">true</ExcludedFromBuild>
-      <ExcludedFromBuild Condition="'$(Configuration)|$(Platform)'=='Release|Win32'">true</ExcludedFromBuild>
-      <ExcludedFromBuild Condition="'$(Configuration)|$(Platform)'=='Profile|Win32'">true</ExcludedFromBuild>
-      <ExcludedFromBuild Condition="'$(Configuration)|$(Platform)'=='Debug|x64'">true</ExcludedFromBuild>
-      <ExcludedFromBuild Condition="'$(Configuration)|$(Platform)'=='Release|x64'">true</ExcludedFromBuild>
-      <ExcludedFromBuild Condition="'$(Configuration)|$(Platform)'=='Profile|x64'">true</ExcludedFromBuild>
-    </ClCompile>
-    <ClCompile Include="..\..\service\OneService.cpp" />
-    <ClCompile Include="..\..\service\SoftwareUpdater.cpp" />
-    <ClCompile Include="ServiceBase.cpp" />
-    <ClCompile Include="ServiceInstaller.cpp" />
-    <ClCompile Include="ZeroTierOneService.cpp" />
-  </ItemGroup>
-  <ItemGroup>
-    <ClInclude Include="..\..\controller\DB.hpp" />
-    <ClInclude Include="..\..\controller\EmbeddedNetworkController.hpp" />
-    <ClInclude Include="..\..\controller\FileDB.hpp" />
-    <ClInclude Include="..\..\controller\RethinkDB.hpp" />
-    <ClInclude Include="..\..\ext\http-parser\http_parser.h" />
-    <ClInclude Include="..\..\ext\json\json.hpp" />
-    <ClInclude Include="..\..\ext\libnatpmp\getgateway.h" />
-    <ClInclude Include="..\..\ext\libnatpmp\natpmp.h" />
-    <ClInclude Include="..\..\ext\libnatpmp\wingettimeofday.h" />
-    <ClInclude Include="..\..\ext\miniupnpc\codelength.h" />
-    <ClInclude Include="..\..\ext\miniupnpc\connecthostport.h" />
-    <ClInclude Include="..\..\ext\miniupnpc\igd_desc_parse.h" />
-    <ClInclude Include="..\..\ext\miniupnpc\minisoap.h" />
-    <ClInclude Include="..\..\ext\miniupnpc\minissdpc.h" />
-    <ClInclude Include="..\..\ext\miniupnpc\miniupnpc.h" />
-    <ClInclude Include="..\..\ext\miniupnpc\miniupnpctypes.h" />
-    <ClInclude Include="..\..\ext\miniupnpc\miniupnpc_declspec.h" />
-    <ClInclude Include="..\..\ext\miniupnpc\miniwget.h" />
-    <ClInclude Include="..\..\ext\miniupnpc\minixml.h" />
-    <ClInclude Include="..\..\ext\miniupnpc\portlistingparse.h" />
-    <ClInclude Include="..\..\ext\miniupnpc\receivedata.h" />
-    <ClInclude Include="..\..\ext\miniupnpc\upnpcommands.h" />
-    <ClInclude Include="..\..\ext\miniupnpc\upnpdev.h" />
-    <ClInclude Include="..\..\ext\miniupnpc\upnperrors.h" />
-    <ClInclude Include="..\..\ext\miniupnpc\upnpreplyparse.h" />
-    <ClInclude Include="..\..\ext\x64-salsa2012-asm\salsa2012.h" />
-    <ClInclude Include="..\..\include\ZeroTierOne.h" />
-    <ClInclude Include="..\..\node\Address.hpp" />
-    <ClInclude Include="..\..\node\AtomicCounter.hpp" />
-    <ClInclude Include="..\..\node\Buffer.hpp" />
-    <ClInclude Include="..\..\node\C25519.hpp" />
-    <ClInclude Include="..\..\node\CertificateOfMembership.hpp" />
-    <ClInclude Include="..\..\node\CertificateOfOwnership.hpp" />
-    <ClInclude Include="..\..\node\Constants.hpp" />
-    <ClInclude Include="..\..\node\Credential.hpp" />
-    <ClInclude Include="..\..\node\Dictionary.hpp" />
-    <ClInclude Include="..\..\node\Hashtable.hpp" />
-    <ClInclude Include="..\..\node\Identity.hpp" />
-    <ClInclude Include="..\..\node\IncomingPacket.hpp" />
-    <ClInclude Include="..\..\node\InetAddress.hpp" />
-    <ClInclude Include="..\..\node\MAC.hpp" />
-    <ClInclude Include="..\..\node\Multicaster.hpp" />
-    <ClInclude Include="..\..\node\MulticastGroup.hpp" />
-    <ClInclude Include="..\..\node\Mutex.hpp" />
-    <ClInclude Include="..\..\node\Network.hpp" />
-    <ClInclude Include="..\..\node\NetworkConfig.hpp" />
-    <ClInclude Include="..\..\node\NetworkController.hpp" />
-    <ClInclude Include="..\..\node\Node.hpp" />
-    <ClInclude Include="..\..\node\OutboundMulticast.hpp" />
-    <ClInclude Include="..\..\node\Packet.hpp" />
-    <ClInclude Include="..\..\node\Path.hpp" />
-    <ClInclude Include="..\..\node\Peer.hpp" />
-    <ClInclude Include="..\..\node\Poly1305.hpp" />
-    <ClInclude Include="..\..\node\RuntimeEnvironment.hpp" />
-    <ClInclude Include="..\..\node\Salsa20.hpp" />
-    <ClInclude Include="..\..\node\SelfAwareness.hpp" />
-    <ClInclude Include="..\..\node\SHA512.hpp" />
-    <ClInclude Include="..\..\node\SharedPtr.hpp" />
-    <ClInclude Include="..\..\node\Switch.hpp" />
-    <ClInclude Include="..\..\node\Topology.hpp" />
-    <ClInclude Include="..\..\node\Trace.hpp" />
-    <ClInclude Include="..\..\node\Utils.hpp" />
-    <ClInclude Include="..\..\node\World.hpp" />
-    <ClInclude Include="..\..\osdep\Binder.hpp" />
-    <ClInclude Include="..\..\osdep\Http.hpp" />
-    <ClInclude Include="..\..\osdep\ManagedRoute.hpp" />
-    <ClInclude Include="..\..\osdep\OSUtils.hpp" />
-    <ClInclude Include="..\..\osdep\Phy.hpp" />
-    <ClInclude Include="..\..\osdep\PortMapper.hpp" />
-    <ClInclude Include="..\..\osdep\Thread.hpp" />
-    <ClInclude Include="..\..\osdep\WindowsEthernetTap.hpp" />
-    <ClInclude Include="..\..\service\OneService.hpp" />
-    <ClInclude Include="..\..\service\SoftwareUpdater.hpp" />
-    <ClInclude Include="..\..\version.h" />
-    <ClInclude Include="resource.h" />
-    <ClInclude Include="ServiceBase.h" />
-    <ClInclude Include="ServiceInstaller.h" />
-    <ClInclude Include="ZeroTierOneService.h" />
-  </ItemGroup>
-  <ItemGroup>
-    <ResourceCompile Include="ZeroTierOne.rc" />
-  </ItemGroup>
-  <PropertyGroup Label="Globals">
-    <ProjectGuid>{B00A4957-5977-4AC1-9EF4-571DC27EADA2}</ProjectGuid>
-    <RootNamespace>ZeroTierOne</RootNamespace>
-  </PropertyGroup>
-  <Import Project="$(VCTargetsPath)\Microsoft.Cpp.Default.props" />
-  <PropertyGroup Condition="'$(Configuration)|$(Platform)'=='Debug|Win32'" Label="Configuration">
-    <ConfigurationType>Application</ConfigurationType>
-    <UseDebugLibraries>true</UseDebugLibraries>
-    <PlatformToolset>v140</PlatformToolset>
-    <CharacterSet>MultiByte</CharacterSet>
-  </PropertyGroup>
-  <PropertyGroup Condition="'$(Configuration)|$(Platform)'=='Profile|Win32'" Label="Configuration">
-    <ConfigurationType>Application</ConfigurationType>
-    <UseDebugLibraries>true</UseDebugLibraries>
-    <PlatformToolset>v140</PlatformToolset>
-    <CharacterSet>MultiByte</CharacterSet>
-  </PropertyGroup>
-  <PropertyGroup Condition="'$(Configuration)|$(Platform)'=='Debug|x64'" Label="Configuration">
-    <ConfigurationType>Application</ConfigurationType>
-    <UseDebugLibraries>true</UseDebugLibraries>
-    <PlatformToolset>v140</PlatformToolset>
-    <CharacterSet>MultiByte</CharacterSet>
-  </PropertyGroup>
-  <PropertyGroup Condition="'$(Configuration)|$(Platform)'=='Profile|x64'" Label="Configuration">
-    <ConfigurationType>Application</ConfigurationType>
-    <UseDebugLibraries>true</UseDebugLibraries>
-    <PlatformToolset>v140</PlatformToolset>
-    <CharacterSet>MultiByte</CharacterSet>
-  </PropertyGroup>
-  <PropertyGroup Condition="'$(Configuration)|$(Platform)'=='Release|Win32'" Label="Configuration">
-    <ConfigurationType>Application</ConfigurationType>
-    <UseDebugLibraries>false</UseDebugLibraries>
-    <PlatformToolset>v140</PlatformToolset>
-    <WholeProgramOptimization>true</WholeProgramOptimization>
-    <CharacterSet>MultiByte</CharacterSet>
-  </PropertyGroup>
-  <PropertyGroup Condition="'$(Configuration)|$(Platform)'=='Release|x64'" Label="Configuration">
-    <ConfigurationType>Application</ConfigurationType>
-    <UseDebugLibraries>false</UseDebugLibraries>
-    <PlatformToolset>v140</PlatformToolset>
-    <WholeProgramOptimization>true</WholeProgramOptimization>
-    <CharacterSet>MultiByte</CharacterSet>
-  </PropertyGroup>
-  <Import Project="$(VCTargetsPath)\Microsoft.Cpp.props" />
-  <ImportGroup Label="ExtensionSettings">
-  </ImportGroup>
-  <ImportGroup Label="PropertySheets" Condition="'$(Configuration)|$(Platform)'=='Debug|Win32'">
-    <Import Project="$(UserRootDir)\Microsoft.Cpp.$(Platform).user.props" Condition="exists('$(UserRootDir)\Microsoft.Cpp.$(Platform).user.props')" Label="LocalAppDataPlatform" />
-  </ImportGroup>
-  <ImportGroup Condition="'$(Configuration)|$(Platform)'=='Profile|Win32'" Label="PropertySheets">
-    <Import Project="$(UserRootDir)\Microsoft.Cpp.$(Platform).user.props" Condition="exists('$(UserRootDir)\Microsoft.Cpp.$(Platform).user.props')" Label="LocalAppDataPlatform" />
-  </ImportGroup>
-  <ImportGroup Condition="'$(Configuration)|$(Platform)'=='Debug|x64'" Label="PropertySheets">
-    <Import Project="$(UserRootDir)\Microsoft.Cpp.$(Platform).user.props" Condition="exists('$(UserRootDir)\Microsoft.Cpp.$(Platform).user.props')" Label="LocalAppDataPlatform" />
-  </ImportGroup>
-  <ImportGroup Condition="'$(Configuration)|$(Platform)'=='Profile|x64'" Label="PropertySheets">
-    <Import Project="$(UserRootDir)\Microsoft.Cpp.$(Platform).user.props" Condition="exists('$(UserRootDir)\Microsoft.Cpp.$(Platform).user.props')" Label="LocalAppDataPlatform" />
-  </ImportGroup>
-  <ImportGroup Label="PropertySheets" Condition="'$(Configuration)|$(Platform)'=='Release|Win32'">
-    <Import Project="$(UserRootDir)\Microsoft.Cpp.$(Platform).user.props" Condition="exists('$(UserRootDir)\Microsoft.Cpp.$(Platform).user.props')" Label="LocalAppDataPlatform" />
-  </ImportGroup>
-  <ImportGroup Condition="'$(Configuration)|$(Platform)'=='Release|x64'" Label="PropertySheets">
-    <Import Project="$(UserRootDir)\Microsoft.Cpp.$(Platform).user.props" Condition="exists('$(UserRootDir)\Microsoft.Cpp.$(Platform).user.props')" Label="LocalAppDataPlatform" />
-  </ImportGroup>
-  <PropertyGroup Label="UserMacros" />
-  <PropertyGroup Condition="'$(Configuration)|$(Platform)'=='Debug|Win32'">
-    <TargetExt>.exe</TargetExt>
-    <OutDir>$(SolutionDir)\Build\$(Platform)\$(Configuration)\</OutDir>
-    <TargetName>zerotier-one_x86</TargetName>
-  </PropertyGroup>
-  <PropertyGroup Condition="'$(Configuration)|$(Platform)'=='Profile|Win32'">
-    <TargetExt>.exe</TargetExt>
-    <OutDir>$(SolutionDir)\Build\$(Platform)\$(Configuration)\</OutDir>
-    <TargetName>zerotier-one_x86</TargetName>
-  </PropertyGroup>
-  <PropertyGroup Condition="'$(Configuration)|$(Platform)'=='Release|Win32'">
-    <TargetExt>.exe</TargetExt>
-    <OutDir>$(SolutionDir)\Build\$(Platform)\$(Configuration)\</OutDir>
-    <TargetName>zerotier-one_x86</TargetName>
-  </PropertyGroup>
-  <PropertyGroup Condition="'$(Configuration)|$(Platform)'=='Debug|x64'">
-    <TargetExt>.exe</TargetExt>
-    <OutDir>$(SolutionDir)\Build\$(Platform)\$(Configuration)\</OutDir>
-    <TargetName>zerotier-one_x64</TargetName>
-  </PropertyGroup>
-  <PropertyGroup Condition="'$(Configuration)|$(Platform)'=='Profile|x64'">
-    <TargetExt>.exe</TargetExt>
-    <OutDir>$(SolutionDir)\Build\$(Platform)\$(Configuration)\</OutDir>
-    <TargetName>zerotier-one_x64</TargetName>
-  </PropertyGroup>
-  <PropertyGroup Condition="'$(Configuration)|$(Platform)'=='Release|x64'">
-    <TargetExt>.exe</TargetExt>
-    <OutDir>$(SolutionDir)\Build\$(Platform)\$(Configuration)\</OutDir>
-    <TargetName>zerotier-one_x64</TargetName>
-  </PropertyGroup>
-  <ItemDefinitionGroup Condition="'$(Configuration)|$(Platform)'=='Debug|Win32'">
-    <ClCompile>
-      <WarningLevel>Level3</WarningLevel>
-      <Optimization>Disabled</Optimization>
-      <SDLCheck>true</SDLCheck>
-<<<<<<< HEAD
-      <AdditionalIncludeDirectories>$(ProjectDir)..\..\ext\curl-7.58.0\$(PlatformTarget)\include\;%(AdditionalIncludeDirectories)</AdditionalIncludeDirectories>
-      <PreprocessorDefinitions>ZT_EXPORT;CURL_STATICLIB;ZT_VAULT_SUPPORT=1;NOMINMAX;STATICLIB;WIN32;ZT_TRACE;ZT_USE_MINIUPNPC;MINIUPNP_STATICLIB;ZT_SOFTWARE_UPDATE_DEFAULT="disable";%(PreprocessorDefinitions)</PreprocessorDefinitions>
-=======
-      <AdditionalIncludeDirectories>
-      </AdditionalIncludeDirectories>
-      <PreprocessorDefinitions>ZT_EXPORT;FD_SETSIZE=1024;NOMINMAX;STATICLIB;WIN32;ZT_TRACE;ZT_USE_MINIUPNPC;MINIUPNP_STATICLIB;ZT_SOFTWARE_UPDATE_DEFAULT="disable";%(PreprocessorDefinitions)</PreprocessorDefinitions>
->>>>>>> e01c0adf
-      <DisableSpecificWarnings>4996</DisableSpecificWarnings>
-    </ClCompile>
-    <Link>
-      <GenerateDebugInformation>true</GenerateDebugInformation>
-      <AdditionalDependencies>wsock32.lib;ws2_32.lib;Iphlpapi.lib;Rpcrt4.lib;libcurl_a_debug.lib;%(AdditionalDependencies)</AdditionalDependencies>
-      <ImageHasSafeExceptionHandlers>false</ImageHasSafeExceptionHandlers>
-      <AdditionalLibraryDirectories>$(ProjectDir)..\..\ext\curl-7.58.0\$(PlatformTarget)\lib\;%(AdditionalLibraryDirectories)</AdditionalLibraryDirectories>
-    </Link>
-  </ItemDefinitionGroup>
-  <ItemDefinitionGroup Condition="'$(Configuration)|$(Platform)'=='Profile|Win32'">
-    <ClCompile>
-      <WarningLevel>Level3</WarningLevel>
-      <Optimization>Disabled</Optimization>
-      <SDLCheck>true</SDLCheck>
-<<<<<<< HEAD
-      <AdditionalIncludeDirectories>$(ProjectDir)..\..\ext\curl-7.58.0\$(PlatformTarget)\include\;%(AdditionalIncludeDirectories)</AdditionalIncludeDirectories>
-      <PreprocessorDefinitions>ZT_EXPORT;CURL_STATICLIB;ZT_VAULT_SUPPORT=1;NOMINMAX;STATICLIB;WIN32;ZT_TRACE;ZT_USE_MINIUPNPC;MINIUPNP_STATICLIB;ZT_SOFTWARE_UPDATE_DEFAULT="disable";%(PreprocessorDefinitions)</PreprocessorDefinitions>
-=======
-      <AdditionalIncludeDirectories>
-      </AdditionalIncludeDirectories>
-      <PreprocessorDefinitions>ZT_EXPORT;FD_SETSIZE=1024;NOMINMAX;STATICLIB;WIN32;ZT_TRACE;ZT_USE_MINIUPNPC;MINIUPNP_STATICLIB;ZT_SOFTWARE_UPDATE_DEFAULT="disable";%(PreprocessorDefinitions)</PreprocessorDefinitions>
->>>>>>> e01c0adf
-      <DisableSpecificWarnings>4996</DisableSpecificWarnings>
-    </ClCompile>
-    <Link>
-      <GenerateDebugInformation>true</GenerateDebugInformation>
-      <AdditionalDependencies>wsock32.lib;ws2_32.lib;Iphlpapi.lib;Rpcrt4.lib;libcurl_a.lib;%(AdditionalDependencies)</AdditionalDependencies>
-      <ImageHasSafeExceptionHandlers>false</ImageHasSafeExceptionHandlers>
-      <AdditionalLibraryDirectories>$(ProjectDir)..\..\ext\curl-7.58.0\$(PlatformTarget)\lib\;%(AdditionalLibraryDirectories)</AdditionalLibraryDirectories>
-    </Link>
-  </ItemDefinitionGroup>
-  <ItemDefinitionGroup Condition="'$(Configuration)|$(Platform)'=='Debug|x64'">
-    <ClCompile>
-      <WarningLevel>Level3</WarningLevel>
-      <Optimization>Disabled</Optimization>
-      <SDLCheck>true</SDLCheck>
-<<<<<<< HEAD
-      <AdditionalIncludeDirectories>$(ProjectDir)..\..\ext\curl-7.58.0\$(PlatformTarget)\include\;%(AdditionalIncludeDirectories)</AdditionalIncludeDirectories>
-      <PreprocessorDefinitions>ZT_EXPORT;CURL_STATICLIB;ZT_VAULT_SUPPORT=1;NOMINMAX;STATICLIB;WIN32;ZT_TRACE;ZT_RULES_ENGINE_DEBUGGING;ZT_USE_MINIUPNPC;MINIUPNP_STATICLIB;ZT_SOFTWARE_UPDATE_DEFAULT="disable";%(PreprocessorDefinitions)</PreprocessorDefinitions>
-=======
-      <AdditionalIncludeDirectories>
-      </AdditionalIncludeDirectories>
-      <PreprocessorDefinitions>ZT_EXPORT;FD_SETSIZE=1024;NOMINMAX;STATICLIB;WIN32;ZT_TRACE;ZT_RULES_ENGINE_DEBUGGING;ZT_USE_MINIUPNPC;MINIUPNP_STATICLIB;ZT_SOFTWARE_UPDATE_DEFAULT="disable";%(PreprocessorDefinitions)</PreprocessorDefinitions>
->>>>>>> e01c0adf
-      <MultiProcessorCompilation>false</MultiProcessorCompilation>
-      <DisableSpecificWarnings>4996</DisableSpecificWarnings>
-    </ClCompile>
-    <Link>
-      <GenerateDebugInformation>true</GenerateDebugInformation>
-      <AdditionalDependencies>wsock32.lib;ws2_32.lib;Iphlpapi.lib;Rpcrt4.lib;libcurl_a_debug.lib;%(AdditionalDependencies)</AdditionalDependencies>
-      <ImageHasSafeExceptionHandlers>false</ImageHasSafeExceptionHandlers>
-      <AdditionalOptions>"notelemetry.obj" %(AdditionalOptions)</AdditionalOptions>
-      <AdditionalLibraryDirectories>$(ProjectDir)..\..\ext\curl-7.58.0\$(PlatformTarget)\lib\;%(AdditionalLibraryDirectories)</AdditionalLibraryDirectories>
-    </Link>
-  </ItemDefinitionGroup>
-  <ItemDefinitionGroup Condition="'$(Configuration)|$(Platform)'=='Profile|x64'">
-    <ClCompile>
-      <WarningLevel>Level3</WarningLevel>
-      <Optimization>Disabled</Optimization>
-      <SDLCheck>true</SDLCheck>
-<<<<<<< HEAD
-      <AdditionalIncludeDirectories>$(ProjectDir)..\..\ext\curl-7.58.0\$(PlatformTarget)\include\;%(AdditionalIncludeDirectories)</AdditionalIncludeDirectories>
-      <PreprocessorDefinitions>ZT_EXPORT;CURL_STATICLIB;ZT_VAULT_SUPPORT=1;NOMINMAX;STATICLIB;WIN32;ZT_USE_MINIUPNPC;MINIUPNP_STATICLIB;ZT_SOFTWARE_UPDATE_DEFAULT="disable";%(PreprocessorDefinitions)</PreprocessorDefinitions>
-=======
-      <AdditionalIncludeDirectories>
-      </AdditionalIncludeDirectories>
-      <PreprocessorDefinitions>ZT_EXPORT;FD_SETSIZE=1024;NOMINMAX;STATICLIB;WIN32;ZT_USE_MINIUPNPC;MINIUPNP_STATICLIB;ZT_SOFTWARE_UPDATE_DEFAULT="disable";%(PreprocessorDefinitions)</PreprocessorDefinitions>
->>>>>>> e01c0adf
-      <MultiProcessorCompilation>false</MultiProcessorCompilation>
-      <DisableSpecificWarnings>4996</DisableSpecificWarnings>
-    </ClCompile>
-    <Link>
-      <GenerateDebugInformation>true</GenerateDebugInformation>
-      <AdditionalDependencies>wsock32.lib;ws2_32.lib;Iphlpapi.lib;Rpcrt4.lib;libcurl_a.lib;%(AdditionalDependencies)</AdditionalDependencies>
-      <ImageHasSafeExceptionHandlers>false</ImageHasSafeExceptionHandlers>
-      <AdditionalOptions>"notelemetry.obj" %(AdditionalOptions)</AdditionalOptions>
-      <AdditionalLibraryDirectories>$(ProjectDir)..\..\ext\curl-7.58.0\$(PlatformTarget)\lib\;%(AdditionalLibraryDirectories)</AdditionalLibraryDirectories>
-    </Link>
-  </ItemDefinitionGroup>
-  <ItemDefinitionGroup Condition="'$(Configuration)|$(Platform)'=='Release|Win32'">
-    <ClCompile>
-      <WarningLevel>Level3</WarningLevel>
-      <Optimization>MaxSpeed</Optimization>
-      <FunctionLevelLinking>true</FunctionLevelLinking>
-      <IntrinsicFunctions>true</IntrinsicFunctions>
-      <SDLCheck>true</SDLCheck>
-<<<<<<< HEAD
-      <AdditionalIncludeDirectories>$(ProjectDir)..\..\ext\curl-7.58.0\$(PlatformTarget)\include\;%(AdditionalIncludeDirectories)</AdditionalIncludeDirectories>
-      <PreprocessorDefinitions>ZT_EXPORT;CURL_STATICLIB;ZT_VAULT_SUPPORT=1;STATICLIB;ZT_SALSA20_SSE;ZT_USE_MINIUPNPC;MINIUPNP_STATICLIB;WIN32;NOMINMAX;ZT_SOFTWARE_UPDATE_DEFAULT="apply";ZT_BUILD_PLATFORM=2;ZT_BUILD_ARCHITECTURE=1;%(PreprocessorDefinitions)</PreprocessorDefinitions>
-=======
-      <AdditionalIncludeDirectories>
-      </AdditionalIncludeDirectories>
-      <PreprocessorDefinitions>ZT_EXPORT;FD_SETSIZE=1024;STATICLIB;ZT_SALSA20_SSE;ZT_USE_MINIUPNPC;MINIUPNP_STATICLIB;WIN32;NOMINMAX;ZT_SOFTWARE_UPDATE_DEFAULT="apply";ZT_BUILD_PLATFORM=2;ZT_BUILD_ARCHITECTURE=1;%(PreprocessorDefinitions)</PreprocessorDefinitions>
->>>>>>> e01c0adf
-      <RuntimeLibrary>MultiThreaded</RuntimeLibrary>
-      <EnableEnhancedInstructionSet>StreamingSIMDExtensions2</EnableEnhancedInstructionSet>
-      <StringPooling>true</StringPooling>
-      <InlineFunctionExpansion>AnySuitable</InlineFunctionExpansion>
-      <FavorSizeOrSpeed>Speed</FavorSizeOrSpeed>
-      <OmitFramePointers>true</OmitFramePointers>
-      <DisableSpecificWarnings>4996</DisableSpecificWarnings>
-      <ControlFlowGuard>Guard</ControlFlowGuard>
-    </ClCompile>
-    <Link>
-      <GenerateDebugInformation>true</GenerateDebugInformation>
-      <EnableCOMDATFolding>true</EnableCOMDATFolding>
-      <OptimizeReferences>true</OptimizeReferences>
-      <AdditionalDependencies>wsock32.lib;ws2_32.lib;Iphlpapi.lib;Rpcrt4.lib;libcurl_a.lib;%(AdditionalDependencies)</AdditionalDependencies>
-      <ImageHasSafeExceptionHandlers>false</ImageHasSafeExceptionHandlers>
-      <AdditionalLibraryDirectories>$(ProjectDir)..\..\ext\curl-7.58.0\$(PlatformTarget)\lib\;%(AdditionalLibraryDirectories)</AdditionalLibraryDirectories>
-    </Link>
-  </ItemDefinitionGroup>
-  <ItemDefinitionGroup Condition="'$(Configuration)|$(Platform)'=='Release|x64'">
-    <ClCompile>
-      <WarningLevel>Level3</WarningLevel>
-      <Optimization>MaxSpeed</Optimization>
-      <FunctionLevelLinking>true</FunctionLevelLinking>
-      <IntrinsicFunctions>true</IntrinsicFunctions>
-      <SDLCheck>true</SDLCheck>
-<<<<<<< HEAD
-      <AdditionalIncludeDirectories>$(ProjectDir)..\..\ext\curl-7.58.0\$(PlatformTarget)\include\;%(AdditionalIncludeDirectories)</AdditionalIncludeDirectories>
-      <PreprocessorDefinitions>ZT_EXPORT;CURL_STATICLIB;ZT_VAULT_SUPPORT=1;STATICLIB;ZT_SOFTWARE_UPDATE_DEFAULT="apply";ZT_SALSA20_SSE;ZT_USE_MINIUPNPC;MINIUPNP_STATICLIB;WIN32;NOMINMAX;ZT_BUILD_PLATFORM=2;ZT_BUILD_ARCHITECTURE=2;%(PreprocessorDefinitions)</PreprocessorDefinitions>
-=======
-      <AdditionalIncludeDirectories>
-      </AdditionalIncludeDirectories>
-      <PreprocessorDefinitions>ZT_EXPORT;FD_SETSIZE=1024;STATICLIB;ZT_SOFTWARE_UPDATE_DEFAULT="apply";ZT_SALSA20_SSE;ZT_USE_MINIUPNPC;MINIUPNP_STATICLIB;WIN32;NOMINMAX;ZT_BUILD_PLATFORM=2;ZT_BUILD_ARCHITECTURE=2;%(PreprocessorDefinitions)</PreprocessorDefinitions>
->>>>>>> e01c0adf
-      <RuntimeLibrary>MultiThreaded</RuntimeLibrary>
-      <EnableEnhancedInstructionSet>NotSet</EnableEnhancedInstructionSet>
-      <StringPooling>true</StringPooling>
-      <InlineFunctionExpansion>AnySuitable</InlineFunctionExpansion>
-      <FavorSizeOrSpeed>Speed</FavorSizeOrSpeed>
-      <OmitFramePointers>true</OmitFramePointers>
-      <DisableSpecificWarnings>4996</DisableSpecificWarnings>
-      <ControlFlowGuard>Guard</ControlFlowGuard>
-      <EnableParallelCodeGeneration>false</EnableParallelCodeGeneration>
-      <CallingConvention>VectorCall</CallingConvention>
-    </ClCompile>
-    <Link>
-      <GenerateDebugInformation>true</GenerateDebugInformation>
-      <EnableCOMDATFolding>true</EnableCOMDATFolding>
-      <OptimizeReferences>true</OptimizeReferences>
-      <AdditionalDependencies>wsock32.lib;ws2_32.lib;Iphlpapi.lib;Rpcrt4.lib;libcurl_a.lib;%(AdditionalDependencies)</AdditionalDependencies>
-      <ImageHasSafeExceptionHandlers>false</ImageHasSafeExceptionHandlers>
-      <AdditionalLibraryDirectories>$(ProjectDir)..\..\ext\curl-7.58.0\$(PlatformTarget)\lib\;%(AdditionalLibraryDirectories)</AdditionalLibraryDirectories>
-    </Link>
-  </ItemDefinitionGroup>
-  <Import Project="$(VCTargetsPath)\Microsoft.Cpp.targets" />
-  <ImportGroup Label="ExtensionTargets">
-  </ImportGroup>
+﻿<?xml version="1.0" encoding="utf-8"?>
+<Project DefaultTargets="Build" ToolsVersion="14.0" xmlns="http://schemas.microsoft.com/developer/msbuild/2003">
+  <ItemGroup Label="ProjectConfigurations">
+    <ProjectConfiguration Include="Debug|Win32">
+      <Configuration>Debug</Configuration>
+      <Platform>Win32</Platform>
+    </ProjectConfiguration>
+    <ProjectConfiguration Include="Debug|x64">
+      <Configuration>Debug</Configuration>
+      <Platform>x64</Platform>
+    </ProjectConfiguration>
+    <ProjectConfiguration Include="Profile|Win32">
+      <Configuration>Profile</Configuration>
+      <Platform>Win32</Platform>
+    </ProjectConfiguration>
+    <ProjectConfiguration Include="Profile|x64">
+      <Configuration>Profile</Configuration>
+      <Platform>x64</Platform>
+    </ProjectConfiguration>
+    <ProjectConfiguration Include="Release|Win32">
+      <Configuration>Release</Configuration>
+      <Platform>Win32</Platform>
+    </ProjectConfiguration>
+    <ProjectConfiguration Include="Release|x64">
+      <Configuration>Release</Configuration>
+      <Platform>x64</Platform>
+    </ProjectConfiguration>
+  </ItemGroup>
+  <ItemGroup>
+    <ClCompile Include="..\..\controller\DB.cpp" />
+    <ClCompile Include="..\..\controller\EmbeddedNetworkController.cpp" />
+    <ClCompile Include="..\..\controller\FileDB.cpp" />
+    <ClCompile Include="..\..\controller\RethinkDB.cpp" />
+    <ClCompile Include="..\..\ext\http-parser\http_parser.c" />
+    <ClCompile Include="..\..\ext\libnatpmp\getgateway.c" />
+    <ClCompile Include="..\..\ext\libnatpmp\natpmp.c" />
+    <ClCompile Include="..\..\ext\libnatpmp\wingettimeofday.c" />
+    <ClCompile Include="..\..\ext\miniupnpc\connecthostport.c" />
+    <ClCompile Include="..\..\ext\miniupnpc\igd_desc_parse.c" />
+    <ClCompile Include="..\..\ext\miniupnpc\minisoap.c" />
+    <ClCompile Include="..\..\ext\miniupnpc\minissdpc.c" />
+    <ClCompile Include="..\..\ext\miniupnpc\miniupnpc.c" />
+    <ClCompile Include="..\..\ext\miniupnpc\miniwget.c" />
+    <ClCompile Include="..\..\ext\miniupnpc\minixml.c" />
+    <ClCompile Include="..\..\ext\miniupnpc\portlistingparse.c" />
+    <ClCompile Include="..\..\ext\miniupnpc\receivedata.c" />
+    <ClCompile Include="..\..\ext\miniupnpc\upnpcommands.c" />
+    <ClCompile Include="..\..\ext\miniupnpc\upnpdev.c" />
+    <ClCompile Include="..\..\ext\miniupnpc\upnperrors.c" />
+    <ClCompile Include="..\..\ext\miniupnpc\upnpreplyparse.c" />
+    <ClCompile Include="..\..\node\C25519.cpp">
+      <Optimization Condition="'$(Configuration)|$(Platform)'=='Debug|Win32'">MaxSpeed</Optimization>
+      <Optimization Condition="'$(Configuration)|$(Platform)'=='Debug|x64'">MaxSpeed</Optimization>
+      <BasicRuntimeChecks Condition="'$(Configuration)|$(Platform)'=='Debug|Win32'">Default</BasicRuntimeChecks>
+      <BasicRuntimeChecks Condition="'$(Configuration)|$(Platform)'=='Debug|x64'">Default</BasicRuntimeChecks>
+    </ClCompile>
+    <ClCompile Include="..\..\node\Capability.cpp" />
+    <ClCompile Include="..\..\node\CertificateOfMembership.cpp" />
+    <ClCompile Include="..\..\node\CertificateOfOwnership.cpp" />
+    <ClCompile Include="..\..\node\Identity.cpp" />
+    <ClCompile Include="..\..\node\IncomingPacket.cpp" />
+    <ClCompile Include="..\..\node\InetAddress.cpp" />
+    <ClCompile Include="..\..\node\Membership.cpp" />
+    <ClCompile Include="..\..\node\Multicaster.cpp" />
+    <ClCompile Include="..\..\node\Network.cpp" />
+    <ClCompile Include="..\..\node\NetworkConfig.cpp" />
+    <ClCompile Include="..\..\node\Node.cpp" />
+    <ClCompile Include="..\..\node\OutboundMulticast.cpp" />
+    <ClCompile Include="..\..\node\Packet.cpp" />
+    <ClCompile Include="..\..\node\Path.cpp" />
+    <ClCompile Include="..\..\node\Peer.cpp" />
+    <ClCompile Include="..\..\node\Poly1305.cpp">
+      <Optimization Condition="'$(Configuration)|$(Platform)'=='Debug|Win32'">MaxSpeed</Optimization>
+      <Optimization Condition="'$(Configuration)|$(Platform)'=='Debug|x64'">MaxSpeed</Optimization>
+      <BasicRuntimeChecks Condition="'$(Configuration)|$(Platform)'=='Debug|Win32'">Default</BasicRuntimeChecks>
+      <BasicRuntimeChecks Condition="'$(Configuration)|$(Platform)'=='Debug|x64'">Default</BasicRuntimeChecks>
+    </ClCompile>
+    <ClCompile Include="..\..\node\Revocation.cpp" />
+    <ClCompile Include="..\..\node\Salsa20.cpp" />
+    <ClCompile Include="..\..\node\SelfAwareness.cpp" />
+    <ClCompile Include="..\..\node\SHA512.cpp" />
+    <ClCompile Include="..\..\node\Switch.cpp" />
+    <ClCompile Include="..\..\node\Tag.cpp" />
+    <ClCompile Include="..\..\node\Topology.cpp" />
+    <ClCompile Include="..\..\node\Trace.cpp" />
+    <ClCompile Include="..\..\node\Utils.cpp" />
+    <ClCompile Include="..\..\one.cpp">
+      <ExcludedFromBuild Condition="'$(Configuration)|$(Platform)'=='Release|x64'">false</ExcludedFromBuild>
+      <ExcludedFromBuild Condition="'$(Configuration)|$(Platform)'=='Debug|Win32'">false</ExcludedFromBuild>
+      <ExcludedFromBuild Condition="'$(Configuration)|$(Platform)'=='Release|Win32'">false</ExcludedFromBuild>
+      <ExcludedFromBuild Condition="'$(Configuration)|$(Platform)'=='Profile|Win32'">false</ExcludedFromBuild>
+      <ExcludedFromBuild Condition="'$(Configuration)|$(Platform)'=='Debug|x64'">false</ExcludedFromBuild>
+      <ExcludedFromBuild Condition="'$(Configuration)|$(Platform)'=='Profile|x64'">false</ExcludedFromBuild>
+    </ClCompile>
+    <ClCompile Include="..\..\osdep\Http.cpp" />
+    <ClCompile Include="..\..\osdep\ManagedRoute.cpp" />
+    <ClCompile Include="..\..\osdep\OSUtils.cpp" />
+    <ClCompile Include="..\..\osdep\PortMapper.cpp" />
+    <ClCompile Include="..\..\osdep\WindowsEthernetTap.cpp" />
+    <ClCompile Include="..\..\selftest.cpp">
+      <ExcludedFromBuild Condition="'$(Configuration)|$(Platform)'=='Debug|Win32'">true</ExcludedFromBuild>
+      <ExcludedFromBuild Condition="'$(Configuration)|$(Platform)'=='Release|Win32'">true</ExcludedFromBuild>
+      <ExcludedFromBuild Condition="'$(Configuration)|$(Platform)'=='Profile|Win32'">true</ExcludedFromBuild>
+      <ExcludedFromBuild Condition="'$(Configuration)|$(Platform)'=='Debug|x64'">true</ExcludedFromBuild>
+      <ExcludedFromBuild Condition="'$(Configuration)|$(Platform)'=='Release|x64'">true</ExcludedFromBuild>
+      <ExcludedFromBuild Condition="'$(Configuration)|$(Platform)'=='Profile|x64'">true</ExcludedFromBuild>
+    </ClCompile>
+    <ClCompile Include="..\..\service\OneService.cpp" />
+    <ClCompile Include="..\..\service\SoftwareUpdater.cpp" />
+    <ClCompile Include="ServiceBase.cpp" />
+    <ClCompile Include="ServiceInstaller.cpp" />
+    <ClCompile Include="ZeroTierOneService.cpp" />
+  </ItemGroup>
+  <ItemGroup>
+    <ClInclude Include="..\..\controller\DB.hpp" />
+    <ClInclude Include="..\..\controller\EmbeddedNetworkController.hpp" />
+    <ClInclude Include="..\..\controller\FileDB.hpp" />
+    <ClInclude Include="..\..\controller\RethinkDB.hpp" />
+    <ClInclude Include="..\..\ext\http-parser\http_parser.h" />
+    <ClInclude Include="..\..\ext\json\json.hpp" />
+    <ClInclude Include="..\..\ext\libnatpmp\getgateway.h" />
+    <ClInclude Include="..\..\ext\libnatpmp\natpmp.h" />
+    <ClInclude Include="..\..\ext\libnatpmp\wingettimeofday.h" />
+    <ClInclude Include="..\..\ext\miniupnpc\codelength.h" />
+    <ClInclude Include="..\..\ext\miniupnpc\connecthostport.h" />
+    <ClInclude Include="..\..\ext\miniupnpc\igd_desc_parse.h" />
+    <ClInclude Include="..\..\ext\miniupnpc\minisoap.h" />
+    <ClInclude Include="..\..\ext\miniupnpc\minissdpc.h" />
+    <ClInclude Include="..\..\ext\miniupnpc\miniupnpc.h" />
+    <ClInclude Include="..\..\ext\miniupnpc\miniupnpctypes.h" />
+    <ClInclude Include="..\..\ext\miniupnpc\miniupnpc_declspec.h" />
+    <ClInclude Include="..\..\ext\miniupnpc\miniwget.h" />
+    <ClInclude Include="..\..\ext\miniupnpc\minixml.h" />
+    <ClInclude Include="..\..\ext\miniupnpc\portlistingparse.h" />
+    <ClInclude Include="..\..\ext\miniupnpc\receivedata.h" />
+    <ClInclude Include="..\..\ext\miniupnpc\upnpcommands.h" />
+    <ClInclude Include="..\..\ext\miniupnpc\upnpdev.h" />
+    <ClInclude Include="..\..\ext\miniupnpc\upnperrors.h" />
+    <ClInclude Include="..\..\ext\miniupnpc\upnpreplyparse.h" />
+    <ClInclude Include="..\..\ext\x64-salsa2012-asm\salsa2012.h" />
+    <ClInclude Include="..\..\include\ZeroTierOne.h" />
+    <ClInclude Include="..\..\node\Address.hpp" />
+    <ClInclude Include="..\..\node\AtomicCounter.hpp" />
+    <ClInclude Include="..\..\node\Buffer.hpp" />
+    <ClInclude Include="..\..\node\C25519.hpp" />
+    <ClInclude Include="..\..\node\CertificateOfMembership.hpp" />
+    <ClInclude Include="..\..\node\CertificateOfOwnership.hpp" />
+    <ClInclude Include="..\..\node\Constants.hpp" />
+    <ClInclude Include="..\..\node\Credential.hpp" />
+    <ClInclude Include="..\..\node\Dictionary.hpp" />
+    <ClInclude Include="..\..\node\Hashtable.hpp" />
+    <ClInclude Include="..\..\node\Identity.hpp" />
+    <ClInclude Include="..\..\node\IncomingPacket.hpp" />
+    <ClInclude Include="..\..\node\InetAddress.hpp" />
+    <ClInclude Include="..\..\node\MAC.hpp" />
+    <ClInclude Include="..\..\node\Multicaster.hpp" />
+    <ClInclude Include="..\..\node\MulticastGroup.hpp" />
+    <ClInclude Include="..\..\node\Mutex.hpp" />
+    <ClInclude Include="..\..\node\Network.hpp" />
+    <ClInclude Include="..\..\node\NetworkConfig.hpp" />
+    <ClInclude Include="..\..\node\NetworkController.hpp" />
+    <ClInclude Include="..\..\node\Node.hpp" />
+    <ClInclude Include="..\..\node\OutboundMulticast.hpp" />
+    <ClInclude Include="..\..\node\Packet.hpp" />
+    <ClInclude Include="..\..\node\Path.hpp" />
+    <ClInclude Include="..\..\node\Peer.hpp" />
+    <ClInclude Include="..\..\node\Poly1305.hpp" />
+    <ClInclude Include="..\..\node\RuntimeEnvironment.hpp" />
+    <ClInclude Include="..\..\node\Salsa20.hpp" />
+    <ClInclude Include="..\..\node\SelfAwareness.hpp" />
+    <ClInclude Include="..\..\node\SHA512.hpp" />
+    <ClInclude Include="..\..\node\SharedPtr.hpp" />
+    <ClInclude Include="..\..\node\Switch.hpp" />
+    <ClInclude Include="..\..\node\Topology.hpp" />
+    <ClInclude Include="..\..\node\Trace.hpp" />
+    <ClInclude Include="..\..\node\Utils.hpp" />
+    <ClInclude Include="..\..\node\World.hpp" />
+    <ClInclude Include="..\..\osdep\Binder.hpp" />
+    <ClInclude Include="..\..\osdep\Http.hpp" />
+    <ClInclude Include="..\..\osdep\ManagedRoute.hpp" />
+    <ClInclude Include="..\..\osdep\OSUtils.hpp" />
+    <ClInclude Include="..\..\osdep\Phy.hpp" />
+    <ClInclude Include="..\..\osdep\PortMapper.hpp" />
+    <ClInclude Include="..\..\osdep\Thread.hpp" />
+    <ClInclude Include="..\..\osdep\WindowsEthernetTap.hpp" />
+    <ClInclude Include="..\..\service\OneService.hpp" />
+    <ClInclude Include="..\..\service\SoftwareUpdater.hpp" />
+    <ClInclude Include="..\..\version.h" />
+    <ClInclude Include="resource.h" />
+    <ClInclude Include="ServiceBase.h" />
+    <ClInclude Include="ServiceInstaller.h" />
+    <ClInclude Include="ZeroTierOneService.h" />
+  </ItemGroup>
+  <ItemGroup>
+    <ResourceCompile Include="ZeroTierOne.rc" />
+  </ItemGroup>
+  <PropertyGroup Label="Globals">
+    <ProjectGuid>{B00A4957-5977-4AC1-9EF4-571DC27EADA2}</ProjectGuid>
+    <RootNamespace>ZeroTierOne</RootNamespace>
+  </PropertyGroup>
+  <Import Project="$(VCTargetsPath)\Microsoft.Cpp.Default.props" />
+  <PropertyGroup Condition="'$(Configuration)|$(Platform)'=='Debug|Win32'" Label="Configuration">
+    <ConfigurationType>Application</ConfigurationType>
+    <UseDebugLibraries>true</UseDebugLibraries>
+    <PlatformToolset>v140</PlatformToolset>
+    <CharacterSet>MultiByte</CharacterSet>
+  </PropertyGroup>
+  <PropertyGroup Condition="'$(Configuration)|$(Platform)'=='Profile|Win32'" Label="Configuration">
+    <ConfigurationType>Application</ConfigurationType>
+    <UseDebugLibraries>true</UseDebugLibraries>
+    <PlatformToolset>v140</PlatformToolset>
+    <CharacterSet>MultiByte</CharacterSet>
+  </PropertyGroup>
+  <PropertyGroup Condition="'$(Configuration)|$(Platform)'=='Debug|x64'" Label="Configuration">
+    <ConfigurationType>Application</ConfigurationType>
+    <UseDebugLibraries>true</UseDebugLibraries>
+    <PlatformToolset>v140</PlatformToolset>
+    <CharacterSet>MultiByte</CharacterSet>
+  </PropertyGroup>
+  <PropertyGroup Condition="'$(Configuration)|$(Platform)'=='Profile|x64'" Label="Configuration">
+    <ConfigurationType>Application</ConfigurationType>
+    <UseDebugLibraries>true</UseDebugLibraries>
+    <PlatformToolset>v140</PlatformToolset>
+    <CharacterSet>MultiByte</CharacterSet>
+  </PropertyGroup>
+  <PropertyGroup Condition="'$(Configuration)|$(Platform)'=='Release|Win32'" Label="Configuration">
+    <ConfigurationType>Application</ConfigurationType>
+    <UseDebugLibraries>false</UseDebugLibraries>
+    <PlatformToolset>v140</PlatformToolset>
+    <WholeProgramOptimization>true</WholeProgramOptimization>
+    <CharacterSet>MultiByte</CharacterSet>
+  </PropertyGroup>
+  <PropertyGroup Condition="'$(Configuration)|$(Platform)'=='Release|x64'" Label="Configuration">
+    <ConfigurationType>Application</ConfigurationType>
+    <UseDebugLibraries>false</UseDebugLibraries>
+    <PlatformToolset>v140</PlatformToolset>
+    <WholeProgramOptimization>true</WholeProgramOptimization>
+    <CharacterSet>MultiByte</CharacterSet>
+  </PropertyGroup>
+  <Import Project="$(VCTargetsPath)\Microsoft.Cpp.props" />
+  <ImportGroup Label="ExtensionSettings">
+  </ImportGroup>
+  <ImportGroup Label="PropertySheets" Condition="'$(Configuration)|$(Platform)'=='Debug|Win32'">
+    <Import Project="$(UserRootDir)\Microsoft.Cpp.$(Platform).user.props" Condition="exists('$(UserRootDir)\Microsoft.Cpp.$(Platform).user.props')" Label="LocalAppDataPlatform" />
+  </ImportGroup>
+  <ImportGroup Condition="'$(Configuration)|$(Platform)'=='Profile|Win32'" Label="PropertySheets">
+    <Import Project="$(UserRootDir)\Microsoft.Cpp.$(Platform).user.props" Condition="exists('$(UserRootDir)\Microsoft.Cpp.$(Platform).user.props')" Label="LocalAppDataPlatform" />
+  </ImportGroup>
+  <ImportGroup Condition="'$(Configuration)|$(Platform)'=='Debug|x64'" Label="PropertySheets">
+    <Import Project="$(UserRootDir)\Microsoft.Cpp.$(Platform).user.props" Condition="exists('$(UserRootDir)\Microsoft.Cpp.$(Platform).user.props')" Label="LocalAppDataPlatform" />
+  </ImportGroup>
+  <ImportGroup Condition="'$(Configuration)|$(Platform)'=='Profile|x64'" Label="PropertySheets">
+    <Import Project="$(UserRootDir)\Microsoft.Cpp.$(Platform).user.props" Condition="exists('$(UserRootDir)\Microsoft.Cpp.$(Platform).user.props')" Label="LocalAppDataPlatform" />
+  </ImportGroup>
+  <ImportGroup Label="PropertySheets" Condition="'$(Configuration)|$(Platform)'=='Release|Win32'">
+    <Import Project="$(UserRootDir)\Microsoft.Cpp.$(Platform).user.props" Condition="exists('$(UserRootDir)\Microsoft.Cpp.$(Platform).user.props')" Label="LocalAppDataPlatform" />
+  </ImportGroup>
+  <ImportGroup Condition="'$(Configuration)|$(Platform)'=='Release|x64'" Label="PropertySheets">
+    <Import Project="$(UserRootDir)\Microsoft.Cpp.$(Platform).user.props" Condition="exists('$(UserRootDir)\Microsoft.Cpp.$(Platform).user.props')" Label="LocalAppDataPlatform" />
+  </ImportGroup>
+  <PropertyGroup Label="UserMacros" />
+  <PropertyGroup Condition="'$(Configuration)|$(Platform)'=='Debug|Win32'">
+    <TargetExt>.exe</TargetExt>
+    <OutDir>$(SolutionDir)\Build\$(Platform)\$(Configuration)\</OutDir>
+    <TargetName>zerotier-one_x86</TargetName>
+  </PropertyGroup>
+  <PropertyGroup Condition="'$(Configuration)|$(Platform)'=='Profile|Win32'">
+    <TargetExt>.exe</TargetExt>
+    <OutDir>$(SolutionDir)\Build\$(Platform)\$(Configuration)\</OutDir>
+    <TargetName>zerotier-one_x86</TargetName>
+  </PropertyGroup>
+  <PropertyGroup Condition="'$(Configuration)|$(Platform)'=='Release|Win32'">
+    <TargetExt>.exe</TargetExt>
+    <OutDir>$(SolutionDir)\Build\$(Platform)\$(Configuration)\</OutDir>
+    <TargetName>zerotier-one_x86</TargetName>
+  </PropertyGroup>
+  <PropertyGroup Condition="'$(Configuration)|$(Platform)'=='Debug|x64'">
+    <TargetExt>.exe</TargetExt>
+    <OutDir>$(SolutionDir)\Build\$(Platform)\$(Configuration)\</OutDir>
+    <TargetName>zerotier-one_x64</TargetName>
+  </PropertyGroup>
+  <PropertyGroup Condition="'$(Configuration)|$(Platform)'=='Profile|x64'">
+    <TargetExt>.exe</TargetExt>
+    <OutDir>$(SolutionDir)\Build\$(Platform)\$(Configuration)\</OutDir>
+    <TargetName>zerotier-one_x64</TargetName>
+  </PropertyGroup>
+  <PropertyGroup Condition="'$(Configuration)|$(Platform)'=='Release|x64'">
+    <TargetExt>.exe</TargetExt>
+    <OutDir>$(SolutionDir)\Build\$(Platform)\$(Configuration)\</OutDir>
+    <TargetName>zerotier-one_x64</TargetName>
+  </PropertyGroup>
+  <ItemDefinitionGroup Condition="'$(Configuration)|$(Platform)'=='Debug|Win32'">
+    <ClCompile>
+      <WarningLevel>Level3</WarningLevel>
+      <Optimization>Disabled</Optimization>
+      <SDLCheck>true</SDLCheck>
+      <AdditionalIncludeDirectories>
+      </AdditionalIncludeDirectories>
+      <PreprocessorDefinitions>ZT_EXPORT;FD_SETSIZE=1024;NOMINMAX;STATICLIB;WIN32;ZT_TRACE;ZT_USE_MINIUPNPC;MINIUPNP_STATICLIB;ZT_SOFTWARE_UPDATE_DEFAULT="disable";%(PreprocessorDefinitions)</PreprocessorDefinitions>
+      <DisableSpecificWarnings>4996</DisableSpecificWarnings>
+    </ClCompile>
+    <Link>
+      <GenerateDebugInformation>true</GenerateDebugInformation>
+      <AdditionalDependencies>wsock32.lib;ws2_32.lib;Iphlpapi.lib;Rpcrt4.lib;%(AdditionalDependencies)</AdditionalDependencies>
+      <ImageHasSafeExceptionHandlers>false</ImageHasSafeExceptionHandlers>
+    </Link>
+  </ItemDefinitionGroup>
+  <ItemDefinitionGroup Condition="'$(Configuration)|$(Platform)'=='Profile|Win32'">
+    <ClCompile>
+      <WarningLevel>Level3</WarningLevel>
+      <Optimization>Disabled</Optimization>
+      <SDLCheck>true</SDLCheck>
+      <AdditionalIncludeDirectories>
+      </AdditionalIncludeDirectories>
+      <PreprocessorDefinitions>ZT_EXPORT;FD_SETSIZE=1024;NOMINMAX;STATICLIB;WIN32;ZT_TRACE;ZT_USE_MINIUPNPC;MINIUPNP_STATICLIB;ZT_SOFTWARE_UPDATE_DEFAULT="disable";%(PreprocessorDefinitions)</PreprocessorDefinitions>
+      <DisableSpecificWarnings>4996</DisableSpecificWarnings>
+    </ClCompile>
+    <Link>
+      <GenerateDebugInformation>true</GenerateDebugInformation>
+      <AdditionalDependencies>wsock32.lib;ws2_32.lib;Iphlpapi.lib;Rpcrt4.lib;%(AdditionalDependencies)</AdditionalDependencies>
+      <ImageHasSafeExceptionHandlers>false</ImageHasSafeExceptionHandlers>
+    </Link>
+  </ItemDefinitionGroup>
+  <ItemDefinitionGroup Condition="'$(Configuration)|$(Platform)'=='Debug|x64'">
+    <ClCompile>
+      <WarningLevel>Level3</WarningLevel>
+      <Optimization>Disabled</Optimization>
+      <SDLCheck>true</SDLCheck>
+      <AdditionalIncludeDirectories>
+      </AdditionalIncludeDirectories>
+      <PreprocessorDefinitions>ZT_EXPORT;FD_SETSIZE=1024;NOMINMAX;STATICLIB;WIN32;ZT_TRACE;ZT_RULES_ENGINE_DEBUGGING;ZT_USE_MINIUPNPC;MINIUPNP_STATICLIB;ZT_SOFTWARE_UPDATE_DEFAULT="disable";%(PreprocessorDefinitions)</PreprocessorDefinitions>
+      <MultiProcessorCompilation>false</MultiProcessorCompilation>
+      <DisableSpecificWarnings>4996</DisableSpecificWarnings>
+    </ClCompile>
+    <Link>
+      <GenerateDebugInformation>true</GenerateDebugInformation>
+      <AdditionalDependencies>wsock32.lib;ws2_32.lib;Iphlpapi.lib;Rpcrt4.lib;%(AdditionalDependencies)</AdditionalDependencies>
+      <ImageHasSafeExceptionHandlers>false</ImageHasSafeExceptionHandlers>
+      <AdditionalOptions>"notelemetry.obj" %(AdditionalOptions)</AdditionalOptions>
+    </Link>
+  </ItemDefinitionGroup>
+  <ItemDefinitionGroup Condition="'$(Configuration)|$(Platform)'=='Profile|x64'">
+    <ClCompile>
+      <WarningLevel>Level3</WarningLevel>
+      <Optimization>Disabled</Optimization>
+      <SDLCheck>true</SDLCheck>
+      <AdditionalIncludeDirectories>
+      </AdditionalIncludeDirectories>
+      <PreprocessorDefinitions>ZT_EXPORT;FD_SETSIZE=1024;NOMINMAX;STATICLIB;WIN32;ZT_USE_MINIUPNPC;MINIUPNP_STATICLIB;ZT_SOFTWARE_UPDATE_DEFAULT="disable";%(PreprocessorDefinitions)</PreprocessorDefinitions>
+      <MultiProcessorCompilation>false</MultiProcessorCompilation>
+      <DisableSpecificWarnings>4996</DisableSpecificWarnings>
+    </ClCompile>
+    <Link>
+      <GenerateDebugInformation>true</GenerateDebugInformation>
+      <AdditionalDependencies>wsock32.lib;ws2_32.lib;Iphlpapi.lib;Rpcrt4.lib;%(AdditionalDependencies)</AdditionalDependencies>
+      <ImageHasSafeExceptionHandlers>false</ImageHasSafeExceptionHandlers>
+      <AdditionalOptions>"notelemetry.obj" %(AdditionalOptions)</AdditionalOptions>
+    </Link>
+  </ItemDefinitionGroup>
+  <ItemDefinitionGroup Condition="'$(Configuration)|$(Platform)'=='Release|Win32'">
+    <ClCompile>
+      <WarningLevel>Level3</WarningLevel>
+      <Optimization>MaxSpeed</Optimization>
+      <FunctionLevelLinking>true</FunctionLevelLinking>
+      <IntrinsicFunctions>true</IntrinsicFunctions>
+      <SDLCheck>true</SDLCheck>
+      <AdditionalIncludeDirectories>
+      </AdditionalIncludeDirectories>
+      <PreprocessorDefinitions>ZT_EXPORT;FD_SETSIZE=1024;STATICLIB;ZT_SALSA20_SSE;ZT_USE_MINIUPNPC;MINIUPNP_STATICLIB;WIN32;NOMINMAX;ZT_SOFTWARE_UPDATE_DEFAULT="apply";ZT_BUILD_PLATFORM=2;ZT_BUILD_ARCHITECTURE=1;%(PreprocessorDefinitions)</PreprocessorDefinitions>
+      <RuntimeLibrary>MultiThreaded</RuntimeLibrary>
+      <EnableEnhancedInstructionSet>StreamingSIMDExtensions2</EnableEnhancedInstructionSet>
+      <StringPooling>true</StringPooling>
+      <InlineFunctionExpansion>AnySuitable</InlineFunctionExpansion>
+      <FavorSizeOrSpeed>Speed</FavorSizeOrSpeed>
+      <OmitFramePointers>true</OmitFramePointers>
+      <DisableSpecificWarnings>4996</DisableSpecificWarnings>
+      <ControlFlowGuard>Guard</ControlFlowGuard>
+    </ClCompile>
+    <Link>
+      <GenerateDebugInformation>true</GenerateDebugInformation>
+      <EnableCOMDATFolding>true</EnableCOMDATFolding>
+      <OptimizeReferences>true</OptimizeReferences>
+      <AdditionalDependencies>wsock32.lib;ws2_32.lib;Iphlpapi.lib;Rpcrt4.lib;%(AdditionalDependencies)</AdditionalDependencies>
+      <ImageHasSafeExceptionHandlers>false</ImageHasSafeExceptionHandlers>
+    </Link>
+  </ItemDefinitionGroup>
+  <ItemDefinitionGroup Condition="'$(Configuration)|$(Platform)'=='Release|x64'">
+    <ClCompile>
+      <WarningLevel>Level3</WarningLevel>
+      <Optimization>MaxSpeed</Optimization>
+      <FunctionLevelLinking>true</FunctionLevelLinking>
+      <IntrinsicFunctions>true</IntrinsicFunctions>
+      <SDLCheck>true</SDLCheck>
+      <AdditionalIncludeDirectories>
+      </AdditionalIncludeDirectories>
+      <PreprocessorDefinitions>ZT_EXPORT;FD_SETSIZE=1024;STATICLIB;ZT_SOFTWARE_UPDATE_DEFAULT="apply";ZT_SALSA20_SSE;ZT_USE_MINIUPNPC;MINIUPNP_STATICLIB;WIN32;NOMINMAX;ZT_BUILD_PLATFORM=2;ZT_BUILD_ARCHITECTURE=2;%(PreprocessorDefinitions)</PreprocessorDefinitions>
+      <RuntimeLibrary>MultiThreaded</RuntimeLibrary>
+      <EnableEnhancedInstructionSet>NotSet</EnableEnhancedInstructionSet>
+      <StringPooling>true</StringPooling>
+      <InlineFunctionExpansion>AnySuitable</InlineFunctionExpansion>
+      <FavorSizeOrSpeed>Speed</FavorSizeOrSpeed>
+      <OmitFramePointers>true</OmitFramePointers>
+      <DisableSpecificWarnings>4996</DisableSpecificWarnings>
+      <ControlFlowGuard>Guard</ControlFlowGuard>
+      <EnableParallelCodeGeneration>false</EnableParallelCodeGeneration>
+      <CallingConvention>VectorCall</CallingConvention>
+    </ClCompile>
+    <Link>
+      <GenerateDebugInformation>true</GenerateDebugInformation>
+      <EnableCOMDATFolding>true</EnableCOMDATFolding>
+      <OptimizeReferences>true</OptimizeReferences>
+      <AdditionalDependencies>wsock32.lib;ws2_32.lib;Iphlpapi.lib;Rpcrt4.lib;%(AdditionalDependencies)</AdditionalDependencies>
+      <ImageHasSafeExceptionHandlers>false</ImageHasSafeExceptionHandlers>
+    </Link>
+  </ItemDefinitionGroup>
+  <Import Project="$(VCTargetsPath)\Microsoft.Cpp.targets" />
+  <ImportGroup Label="ExtensionTargets">
+  </ImportGroup>
 </Project>