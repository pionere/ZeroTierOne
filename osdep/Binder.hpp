/*
 * Copyright (c)2013-2020 ZeroTier, Inc.
 *
 * Use of this software is governed by the Business Source License included
 * in the LICENSE.TXT file in the project's root directory.
 *
 * Change Date: 2025-01-01
 *
 * On the date above, in accordance with the Business Source License, use
 * of this software will be governed by version 2.0 of the Apache License.
 */
/****/

#ifndef ZT_BINDER_HPP
#define ZT_BINDER_HPP

#include "../node/Constants.hpp"

#include <stdint.h>
#include <stdio.h>
#include <stdlib.h>
#include <string.h>

#ifdef __WINDOWS__
#include <ShlObj.h>
#include <WinSock2.h>
#include <Windows.h>
#include <iphlpapi.h>
#include <netioapi.h>
#else
#include <ifaddrs.h>
#include <sys/socket.h>
#include <sys/types.h>
#include <sys/wait.h>
#include <unistd.h>
#ifdef __LINUX__
#include <net/if.h>
#include <sys/ioctl.h>
#include <linux/if_addr.h>
#endif
#endif

#if defined(__unix__) && !defined(__LINUX__)
#include <net/if.h>
#include <netinet6/in6_var.h>
#include <sys/ioctl.h>
#endif

#include "../node/InetAddress.hpp"
#include "../node/Mutex.hpp"
#include "../node/Utils.hpp"
#include "OSUtils.hpp"
#include "Phy.hpp"

#include <algorithm>
#include <atomic>
#include <map>
#include <set>
#include <string>
#include <utility>
#include <vector>

// Period between refreshes of bindings
#define ZT_BINDER_REFRESH_PERIOD 30000

// Max number of bindings
#define ZT_BINDER_MAX_BINDINGS 256

namespace ZeroTier {

/**
 * Enumerates local devices and binds to all potential ZeroTier path endpoints
 *
 * This replaces binding to wildcard (0.0.0.0 and ::0) with explicit binding
 * as part of the path to default gateway support. Under the hood it uses
 * different queries on different OSes to enumerate devices, and also exposes
 * device enumeration and endpoint IP data for use elsewhere.
 *
 * On OSes that do not support local port enumeration or where this is not
 * meaningful, this degrades to binding to wildcard.
 */
class Binder {
  private:
	struct _Binding {
		_Binding() : udpSock((PhySocket*)0), tcpListenSock((PhySocket*)0)
		{
		}
		PhySocket* udpSock;
		PhySocket* tcpListenSock;
		InetAddress address;
	};

  public:
	Binder() : _bindingCount(0)
	{
	}

	/**
	 * Close all bound ports, should be called on shutdown
	 *
	 * @param phy Physical interface
	 */
	template <typename PHY_HANDLER_TYPE> void closeAll(Phy<PHY_HANDLER_TYPE>& phy)
	{
		Mutex::Lock _l(_lock);
		for (unsigned int b = 0, c = _bindingCount; b < c; ++b) {
			phy.close(_bindings[b].udpSock, false);
			phy.close(_bindings[b].tcpListenSock, false);
		}
		_bindingCount = 0;
	}

	/**
	 * Scan local devices and addresses and rebind TCP and UDP
	 *
	 * This should be called after wake from sleep, on detected network device
	 * changes, on startup, or periodically (e.g. every 30-60s).
	 *
	 * @param phy Physical interface
	 * @param ports Ports to bind on all interfaces
	 * @param portCount Number of ports
	 * @param explicitBind If present, override interface IP detection and bind to these (if possible)
	 * @param ifChecker Interface checker function to see if an interface should be used
	 * @tparam PHY_HANDLER_TYPE Type for Phy<> template
	 * @tparam INTERFACE_CHECKER Type for class containing shouldBindInterface() method
	 */
	template <typename PHY_HANDLER_TYPE, typename INTERFACE_CHECKER> void refresh(Phy<PHY_HANDLER_TYPE>& phy, unsigned int* ports, unsigned int portCount, const std::vector<InetAddress> explicitBind, INTERFACE_CHECKER& ifChecker)
	{
		std::map<InetAddress, std::string> localIfAddrs;
		PhySocket *udps, *tcps;
		Mutex::Lock _l(_lock);
		bool interfacesEnumerated = true;

		if (explicitBind.empty()) {
#ifdef __WINDOWS__

			char aabuf[32768];
			ULONG aalen = sizeof(aabuf);
			if (GetAdaptersAddresses(AF_UNSPEC, GAA_FLAG_SKIP_ANYCAST | GAA_FLAG_SKIP_MULTICAST | GAA_FLAG_SKIP_DNS_SERVER, (void*)0, reinterpret_cast<PIP_ADAPTER_ADDRESSES>(aabuf), &aalen) == NO_ERROR) {
				PIP_ADAPTER_ADDRESSES a = reinterpret_cast<PIP_ADAPTER_ADDRESSES>(aabuf);
				while (a) {
					PIP_ADAPTER_UNICAST_ADDRESS ua = a->FirstUnicastAddress;
					while (ua) {
						// Don't bind temporary/random IPv6 addresses
						if (ua->SuffixOrigin != IpSuffixOriginRandom) {
							InetAddress ip(ua->Address.lpSockaddr);
							char strBuf[128] = { 0 };
							wcstombs(strBuf, a->FriendlyName, sizeof(strBuf));
							if (ifChecker.shouldBindInterface(strBuf, ip)) {
								switch (ip.ipScope()) {
									default:
										break;
									case InetAddress::IP_SCOPE_PSEUDOPRIVATE:
									case InetAddress::IP_SCOPE_GLOBAL:
									case InetAddress::IP_SCOPE_SHARED:
									case InetAddress::IP_SCOPE_PRIVATE:
										for (int x = 0; x < (int)portCount; ++x) {
											ip.setPort(ports[x]);
											localIfAddrs.insert(std::pair<InetAddress, std::string>(ip, std::string()));
										}
										break;
								}
							}
						}
						ua = ua->Next;
					}
					a = a->Next;
				}
			}
			else {
				interfacesEnumerated = false;
			}

#else	// not __WINDOWS__

			/* On Linux we use an alternative method if available since getifaddrs()
			 * gets very slow when there are lots of network namespaces. This won't
			 * work unless /proc/PID/net/if_inet6 exists and it may not on some
			 * embedded systems, so revert to getifaddrs() there. */

#ifdef __LINUX__
			char fn[256], tmp[256];
			std::set<std::string> ifnames;
			const unsigned long pid = (unsigned long)getpid();

			// Get all device names
			OSUtils::ztsnprintf(fn, sizeof(fn), "/proc/%lu/net/dev", pid);
			FILE* procf = fopen(fn, "r");
			if (procf) {
				while (fgets(tmp, sizeof(tmp), procf)) {
					tmp[255] = 0;
					char* saveptr = (char*)0;
					for (char* f = Utils::stok(tmp, " \t\r\n:|", &saveptr); (f); f = Utils::stok((char*)0, " \t\r\n:|", &saveptr)) {
						if ((strcmp(f, "Inter-") != 0) && (strcmp(f, "face") != 0) && (f[0] != 0))
							ifnames.insert(f);
						break;	 // we only want the first field
					}
				}
				fclose(procf);
			}
			else {
				interfacesEnumerated = false;
			}

			// Get IPv6 addresses (and any device names we don't already know)
			OSUtils::ztsnprintf(fn, sizeof(fn), "/proc/%lu/net/if_inet6", pid);
			procf = fopen(fn, "r");
			if (procf) {
				while (fgets(tmp, sizeof(tmp), procf)) {
					tmp[255] = 0;
					char* saveptr = (char*)0;
					unsigned char ipbits[16];
					memset(ipbits, 0, sizeof(ipbits));
					char* devname = (char*)0;
					int flags = 0;
					int n = 0;
					for (char* f = Utils::stok(tmp, " \t\r\n", &saveptr); (f); f = Utils::stok((char*)0, " \t\r\n", &saveptr)) {
						switch (n++) {
							case 0:	  // IP in hex
								Utils::unhex(f, 32, ipbits, 16);
								break;
							case 4:
								flags = atoi(f);
								break;
							case 5:	  // device name
								devname = f;
								break;
						}
					}

					if ( (flags & IFA_F_TEMPORARY) != 0) {
						continue;
					}
					if (devname) {
						ifnames.insert(devname);
						InetAddress ip(ipbits, 16, 0);
						if (ifChecker.shouldBindInterface(devname, ip)) {
							switch (ip.ipScope()) {
								default:
									break;
								case InetAddress::IP_SCOPE_PSEUDOPRIVATE:
								case InetAddress::IP_SCOPE_GLOBAL:
								case InetAddress::IP_SCOPE_SHARED:
								case InetAddress::IP_SCOPE_PRIVATE:
									for (int x = 0; x < (int)portCount; ++x) {
										ip.setPort(ports[x]);
										localIfAddrs.insert(std::pair<InetAddress, std::string>(ip, std::string(devname)));
									}
									break;
							}
						}
					}
				}
				fclose(procf);
			}

			// Get IPv4 addresses for each device
			if (! ifnames.empty()) {
				const int controlfd = (int)socket(AF_INET, SOCK_DGRAM, 0);
				struct ifconf configuration;
				configuration.ifc_len = 0;
				configuration.ifc_buf = nullptr;

				if (controlfd < 0)
					goto ip4_address_error;
				if (ioctl(controlfd, SIOCGIFCONF, &configuration) < 0)
					goto ip4_address_error;
				configuration.ifc_buf = (char*)malloc(configuration.ifc_len);
				if (ioctl(controlfd, SIOCGIFCONF, &configuration) < 0)
					goto ip4_address_error;

				for (int i = 0; i < (int)(configuration.ifc_len / sizeof(ifreq)); i++) {
					struct ifreq& request = configuration.ifc_req[i];
					struct sockaddr* addr = &request.ifr_ifru.ifru_addr;
					if (addr->sa_family != AF_INET)
						continue;
					std::string ifname = request.ifr_ifrn.ifrn_name;
					// name can either be just interface name or interface name followed by ':' and arbitrary label
					if (ifname.find(':') != std::string::npos)
						ifname = ifname.substr(0, ifname.find(':'));

					InetAddress ip(&(((struct sockaddr_in*)addr)->sin_addr), 4, 0);
					if (ifChecker.shouldBindInterface(ifname.c_str(), ip)) {
						switch (ip.ipScope()) {
							default:
								break;
							case InetAddress::IP_SCOPE_PSEUDOPRIVATE:
							case InetAddress::IP_SCOPE_GLOBAL:
							case InetAddress::IP_SCOPE_SHARED:
							case InetAddress::IP_SCOPE_PRIVATE:
								for (int x = 0; x < (int)portCount; ++x) {
									ip.setPort(ports[x]);
									localIfAddrs.insert(std::pair<InetAddress, std::string>(ip, ifname));
								}
								break;
						}
					}
				}

			ip4_address_error:
				free(configuration.ifc_buf);
				if (controlfd > 0)
					close(controlfd);
			}

			const bool gotViaProc = (! localIfAddrs.empty());
#else
			const bool gotViaProc = false;
#endif
#if ! defined(ZT_SDK) || ! defined(__ANDROID__)	  // getifaddrs() freeifaddrs() not available on Android
			if (! gotViaProc) {
				struct ifaddrs* ifatbl = (struct ifaddrs*)0;
				struct ifaddrs* ifa;
#if defined(__unix__) && !defined(__LINUX__)
				// set up an IPv6 socket so we can check the state of interfaces via SIOCGIFAFLAG_IN6
				int infoSock = socket(AF_INET6, SOCK_DGRAM, 0);
#endif
				if ((getifaddrs(&ifatbl) == 0) && (ifatbl)) {
					ifa = ifatbl;
					while (ifa) {
						if ((ifa->ifa_name) && (ifa->ifa_addr)) {
							InetAddress ip = *(ifa->ifa_addr);
#if defined(__unix__) && !defined(__LINUX__)
							// Check if the address is an IPv6 Temporary Address, macOS/BSD version
							if (ifa->ifa_addr->sa_family == AF_INET6) {
								struct sockaddr_in6* sa6 = (struct sockaddr_in6*)ifa->ifa_addr;
								struct in6_ifreq ifr6;
								memset(&ifr6, 0, sizeof(ifr6));
								strcpy(ifr6.ifr_name, ifa->ifa_name);
								ifr6.ifr_ifru.ifru_addr = *sa6;

								int flags = 0;
								if (ioctl(infoSock, SIOCGIFAFLAG_IN6, (unsigned long long)&ifr6) != -1) {
									flags = ifr6.ifr_ifru.ifru_flags6;
								}

								// if this is a temporary IPv6 address, skip to the next address
								if (flags & IN6_IFF_TEMPORARY) {
									char buf[64];
#ifdef ZT_TRACE
									fprintf(stderr, "skip binding to temporary IPv6 address: %s\n", ip.toIpString(buf));
#endif
									ifa = ifa->ifa_next;
									continue;
								}
							}
#endif
							if (ifChecker.shouldBindInterface(ifa->ifa_name, ip)) {
								switch (ip.ipScope()) {
									default:
										break;
									case InetAddress::IP_SCOPE_PSEUDOPRIVATE:
									case InetAddress::IP_SCOPE_GLOBAL:
									case InetAddress::IP_SCOPE_SHARED:
									case InetAddress::IP_SCOPE_PRIVATE:
										for (int x = 0; x < (int)portCount; ++x) {
											ip.setPort(ports[x]);
											localIfAddrs.insert(std::pair<InetAddress, std::string>(ip, std::string(ifa->ifa_name)));
										}
										break;
								}
							}
						}
						ifa = ifa->ifa_next;
					}
					freeifaddrs(ifatbl);
				}
				else {
					interfacesEnumerated = false;
				}
#if defined(__unix__) && !defined(__LINUX__)
				close(infoSock);
#endif
			}
#endif

#endif
<<<<<<< HEAD
		}
		else {
			for (std::vector<InetAddress>::const_iterator i(explicitBind.begin()); i != explicitBind.end(); ++i)
				localIfAddrs.insert(std::pair<InetAddress, std::string>(*i, std::string()));
=======
		} else {
			for(std::vector<InetAddress>::const_iterator i(explicitBind.begin());i!=explicitBind.end();++i) {
				InetAddress ip = InetAddress(*i);
				for(int x=0;x<(int)portCount;++x) {
					ip.setPort(ports[x]);
					localIfAddrs.insert(std::pair<InetAddress,std::string>(ip,std::string()));
				}
			}
>>>>>>> f2734dc3
		}

		// Default to binding to wildcard if we can't enumerate addresses
		if (! interfacesEnumerated && localIfAddrs.empty()) {
			for (int x = 0; x < (int)portCount; ++x) {
				localIfAddrs.insert(std::pair<InetAddress, std::string>(InetAddress((uint32_t)0, ports[x]), std::string()));
				localIfAddrs.insert(std::pair<InetAddress, std::string>(InetAddress((const void*)"\0\0\0\0\0\0\0\0\0\0\0\0\0\0\0\0", 16, ports[x]), std::string()));
			}
		}

		const unsigned int oldBindingCount = _bindingCount;
		_bindingCount = 0;

		// Save bindings that are still valid, close those that are not
		for (unsigned int b = 0; b < oldBindingCount; ++b) {
			if (localIfAddrs.find(_bindings[b].address) != localIfAddrs.end()) {
				if (_bindingCount != b)
					_bindings[(unsigned int)_bindingCount] = _bindings[b];
				++_bindingCount;
			}
			else {
				PhySocket* const udps = _bindings[b].udpSock;
				PhySocket* const tcps = _bindings[b].tcpListenSock;
				_bindings[b].udpSock = (PhySocket*)0;
				_bindings[b].tcpListenSock = (PhySocket*)0;
				phy.close(udps, false);
				phy.close(tcps, false);
			}
		}

		// Generate set of unique interface names (used for formation of logical link set in multipath code)
		// TODO: Could be gated not to run if multipath is not enabled.
		for (std::map<InetAddress, std::string>::const_iterator ii(localIfAddrs.begin()); ii != localIfAddrs.end(); ++ii) {
			linkIfNames.insert(ii->second);
		}
		for (std::set<std::string>::iterator si(linkIfNames.begin()); si != linkIfNames.end();) {
			bool bFoundMatch = false;
			for (std::map<InetAddress, std::string>::const_iterator ii(localIfAddrs.begin()); ii != localIfAddrs.end(); ++ii) {
				if (ii->second == *si) {
					bFoundMatch = true;
					break;
				}
			}
			if (! bFoundMatch) {
				linkIfNames.erase(si++);
			}
			else {
				++si;
			}
		}

		// Create new bindings for those not already bound
		for (std::map<InetAddress, std::string>::const_iterator ii(localIfAddrs.begin()); ii != localIfAddrs.end(); ++ii) {
			unsigned int bi = 0;
			while (bi != _bindingCount) {
				if (_bindings[bi].address == ii->first)
					break;
				++bi;
			}
			if (bi == _bindingCount) {
				udps = phy.udpBind(reinterpret_cast<const struct sockaddr*>(&(ii->first)), (void*)0, ZT_UDP_DESIRED_BUF_SIZE);
				tcps = phy.tcpListen(reinterpret_cast<const struct sockaddr*>(&(ii->first)), (void*)0);
				if ((udps) && (tcps)) {
#ifdef __LINUX__
					// Bind Linux sockets to their device so routes that we manage do not override physical routes (wish all platforms had this!)
					if (ii->second.length() > 0) {
						char tmp[256];
						Utils::scopy(tmp, sizeof(tmp), ii->second.c_str());
						int fd = (int)Phy<PHY_HANDLER_TYPE>::getDescriptor(udps);
						if (fd >= 0)
							setsockopt(fd, SOL_SOCKET, SO_BINDTODEVICE, tmp, strlen(tmp));
						fd = (int)Phy<PHY_HANDLER_TYPE>::getDescriptor(tcps);
						if (fd >= 0)
							setsockopt(fd, SOL_SOCKET, SO_BINDTODEVICE, tmp, strlen(tmp));
					}
#endif	 // __LINUX__
					if (_bindingCount < ZT_BINDER_MAX_BINDINGS) {
						_bindings[_bindingCount].udpSock = udps;
						_bindings[_bindingCount].tcpListenSock = tcps;
						_bindings[_bindingCount].address = ii->first;
						phy.setIfName(udps, (char*)ii->second.c_str(), (int)ii->second.length());
						++_bindingCount;
					}
				}
				else {
					phy.close(udps, false);
					phy.close(tcps, false);
				}
			}
		}
	}

	/**
	 * @return All currently bound local interface addresses
	 */
	inline std::vector<InetAddress> allBoundLocalInterfaceAddresses() const
	{
		std::vector<InetAddress> aa;
		Mutex::Lock _l(_lock);
		for (unsigned int b = 0, c = _bindingCount; b < c; ++b)
			aa.push_back(_bindings[b].address);
		return aa;
	}

	/**
	 * Send from all bound UDP sockets
	 */
	template <typename PHY_HANDLER_TYPE> inline bool udpSendAll(Phy<PHY_HANDLER_TYPE>& phy, const struct sockaddr_storage* addr, const void* data, unsigned int len, unsigned int ttl)
	{
		bool r = false;
		Mutex::Lock _l(_lock);
		for (unsigned int b = 0, c = _bindingCount; b < c; ++b) {
			if (ttl)
				phy.setIp4UdpTtl(_bindings[b].udpSock, ttl);
			if (phy.udpSend(_bindings[b].udpSock, (const struct sockaddr*)addr, data, len))
				r = true;
			if (ttl)
				phy.setIp4UdpTtl(_bindings[b].udpSock, 255);
		}
		return r;
	}

	/**
	 * @param addr Address to check
	 * @return True if this is a bound local interface address
	 */
	inline bool isBoundLocalInterfaceAddress(const InetAddress& addr) const
	{
		Mutex::Lock _l(_lock);
		for (unsigned int b = 0; b < _bindingCount; ++b) {
			if (_bindings[b].address == addr)
				return true;
		}
		return false;
	}

	/**
	 * Quickly check that a UDP socket is valid
	 *
	 * @param udpSock UDP socket to check
	 * @return True if socket is currently bound/allocated
	 */
	inline bool isUdpSocketValid(PhySocket* const udpSock)
	{
		for (unsigned int b = 0, c = _bindingCount; b < c; ++b) {
			if (_bindings[b].udpSock == udpSock)
				return (b < _bindingCount);	  // double check atomic which may have changed
		}
		return false;
	}

	inline std::set<std::string> getLinkInterfaceNames()
	{
		Mutex::Lock _l(_lock);
		return linkIfNames;
	}

  private:
	std::set<std::string> linkIfNames;
	_Binding _bindings[ZT_BINDER_MAX_BINDINGS];
	std::atomic<unsigned int> _bindingCount;
	Mutex _lock;
};

}	// namespace ZeroTier

#endif<|MERGE_RESOLUTION|>--- conflicted
+++ resolved
@@ -375,21 +375,15 @@
 #endif
 
 #endif
-<<<<<<< HEAD
 		}
 		else {
-			for (std::vector<InetAddress>::const_iterator i(explicitBind.begin()); i != explicitBind.end(); ++i)
-				localIfAddrs.insert(std::pair<InetAddress, std::string>(*i, std::string()));
-=======
-		} else {
-			for(std::vector<InetAddress>::const_iterator i(explicitBind.begin());i!=explicitBind.end();++i) {
+			for (std::vector<InetAddress>::const_iterator i(explicitBind.begin()); i != explicitBind.end(); ++i) {
 				InetAddress ip = InetAddress(*i);
-				for(int x=0;x<(int)portCount;++x) {
+				for (int x = 0; x < (int)portCount; ++x) {
 					ip.setPort(ports[x]);
-					localIfAddrs.insert(std::pair<InetAddress,std::string>(ip,std::string()));
-				}
-			}
->>>>>>> f2734dc3
+					localIfAddrs.insert(std::pair<InetAddress, std::string>(ip, std::string()));
+				}
+			}
 		}
 
 		// Default to binding to wildcard if we can't enumerate addresses
