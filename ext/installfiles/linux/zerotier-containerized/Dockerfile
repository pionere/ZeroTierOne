--- conflicted
+++ resolved
@@ -1,11 +1,3 @@
-<<<<<<< HEAD
-FROM alpine:latest as builder
-MAINTAINER Adam Ierymenko <adam.ierymenko@zerotier.com>
-
-ARG VERSION=1.2.12
-LABEL version=$VERSION
-LABEL description="Containerized ZeroTier One"
-=======
 FROM debian:stretch as builder
 
 ## Supports x86_64, x86, arm, and arm64
@@ -20,24 +12,12 @@
 
 LABEL version="1.2.12"
 LABEL description="Containerized ZeroTier One for use on CoreOS or other Docker-only Linux hosts."
->>>>>>> 65e0a747
 
-RUN apk add --update alpine-sdk linux-headers
-RUN git clone https://github.com/zerotier/ZeroTierOne.git
-WORKDIR ZeroTierOne
-RUN git checkout $VERSION
-RUN make
-
-FROM alpine:latest as final
+# Uncomment to build in container
+#RUN apk add --update alpine-sdk linux-headers
 
 RUN apk add --update libgcc libstdc++
 
-<<<<<<< HEAD
-COPY --from=builder /ZeroTierOne/zerotier-one /
-RUN chmod 0755 /zerotier-one
-RUN ln -sf /zerotier-one /zerotier-cli
-=======
->>>>>>> 65e0a747
 RUN mkdir -p /var/lib/zerotier-one
 
 COPY --from=builder /var/lib/zerotier-one/zerotier-cli /usr/sbin/zerotier-cli
